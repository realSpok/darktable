--- conflicted
+++ resolved
@@ -145,17 +145,13 @@
 
 void* dt_opencl_alloc_device(const int devid, const int width, const int height, const int bpp);
 
-<<<<<<< HEAD
 void* dt_opencl_alloc_device_use_host_pointer(const int devid, const int width, const int height, const int bpp, void *host);
-=======
-int dt_opencl_enqueue_copy_image_to_buffer(cl_command_queue q, cl_mem src_image, cl_mem dst_buffer, size_t *origin, size_t *region, size_t offset, int events, cl_event *wait, cl_event *event);
-
-int dt_opencl_enqueue_copy_buffer_to_image(cl_command_queue q, cl_mem src_buffer, cl_mem dst_image, size_t offset, size_t *origin, size_t *region, int events, cl_event *wait, cl_event *event);
-
-void* dt_opencl_alloc_device(const int width, const int height, const int devid, const int bpp);
->>>>>>> b0abe732
-
-void* dt_opencl_alloc_device_buffer(const int size, const int devid);
+
+int dt_opencl_enqueue_copy_image_to_buffer(const int devid, cl_mem src_image, cl_mem dst_buffer, size_t *origin, size_t *region, size_t offset);
+
+int dt_opencl_enqueue_copy_buffer_to_image(const int devid, cl_mem src_buffer, cl_mem dst_image, size_t offset, size_t *origin, size_t *region);
+
+void* dt_opencl_alloc_device_buffer(const int devid, const int size);
 
 void dt_opencl_release_mem_object(void *mem);
 
