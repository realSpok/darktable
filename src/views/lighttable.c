/*
    This file is part of darktable,
    copyright (c) 2009--2011 johannes hanika.
    copyright (c) 2011--2012 Henrik Andersson.
    darktable is free software: you can redistribute it and/or modify
    it under the terms of the GNU General Public License as published by
    the Free Software Foundation, either version 3 of the License, or
    (at your option) any later version.

    darktable is distributed in the hope that it will be useful,
    but WITHOUT ANY WARRANTY; without even the implied warranty of
    MERCHANTABILITY or FITNESS FOR A PARTICULAR PURPOSE.  See the
    GNU General Public License for more details.

    You should have received a copy of the GNU General Public License
    along with darktable.  If not, see <http://www.gnu.org/licenses/>.
*/
/** this is the view for the lighttable module.  */
#include "views/view.h"
#include "libs/lib.h"
#include "control/jobs.h"
#include "control/settings.h"
#include "control/control.h"
#include "control/conf.h"
#include "common/image_cache.h"
#include "common/darktable.h"
#include "common/collection.h"
#include "common/colorlabels.h"
#include "common/selection.h"
#include "common/debug.h"
#include "common/grouping.h"
#include "common/history.h"
#include "common/ratings.h"
#include "gui/accelerators.h"
#include "gui/gtk.h"
#include "gui/draw.h"

#include <stdio.h>
#include <stdlib.h>
#include <unistd.h>
#include <pthread.h>
#include <math.h>
#include <sys/stat.h>
#include <sys/types.h>
#include <dirent.h>
#include <string.h>
#include <strings.h>
#include <errno.h>
#include <assert.h>
#include <gdk/gdkkeysyms.h>

DT_MODULE(1)

static gboolean star_key_accel_callback(GtkAccelGroup *accel_group,
                                        GObject *acceleratable, guint keyval,
                                        GdkModifierType modifier, gpointer data);
static gboolean go_up_key_accel_callback(GtkAccelGroup *accel_group,
    GObject *acceleratable, guint keyval,
    GdkModifierType modifier, gpointer data);
static gboolean go_down_key_accel_callback(GtkAccelGroup *accel_group,
    GObject *acceleratable, guint keyval,
    GdkModifierType modifier, gpointer data);
static gboolean
go_pgup_key_accel_callback(GtkAccelGroup *accel_group, GObject *acceleratable,
                           guint keyval, GdkModifierType modifier,
                           gpointer data);
static gboolean
go_pgdown_key_accel_callback(GtkAccelGroup *accel_group, GObject *acceleratable,
                             guint keyval, GdkModifierType modifier,
                             gpointer data);

<<<<<<< HEAD
typedef struct dt_focus_cluster_t
{
  uint64_t n;
  float x, y, x2, y2;
  float thrs;
}
dt_focus_cluster_t;
=======
static void _update_collected_images(dt_view_t *self);
>>>>>>> 42b09a24

/**
 * this organises the whole library:
 * previously imported film rolls..
 */
typedef struct dt_library_t
{
  // tmp mouse vars:
  float select_offset_x, select_offset_y;
  int32_t last_selected_idx, selection_origin_idx;
  int button;
  int layout;
  uint32_t modifiers;
  uint32_t center, pan;
  int32_t track, offset, first_visible_zoomable, first_visible_filemanager;
  float zoom_x, zoom_y;
  dt_view_image_over_t image_over;
  int full_preview;
  int32_t full_preview_id;
  gboolean offset_changed;
  GdkColor star_color;
  int images_in_row;

  uint8_t *full_res_thumb;
  int32_t full_res_thumb_id, full_res_thumb_wd, full_res_thumb_ht, full_res_thumb_orientation;
  dt_focus_cluster_t full_res_focus[49];

  int32_t last_mouse_over_id;

  int32_t collection_count;

  /* prepared and reusable statements */
  struct
  {
    /* main query statment, should be update on listener signal of collection */
    sqlite3_stmt *main_query;
    /* select imgid from selected_images */
    sqlite3_stmt *select_imgid_in_selection;
    /* delete from selected_images where imgid != ?1 */
    sqlite3_stmt *delete_except_arg;
    /* check if the group of the image under the mouse has others, too, ?1: group_id, ?2: imgid */
    sqlite3_stmt *is_grouped;
  } statements;

}
dt_library_t;

// needed for drag&drop
static GtkTargetEntry target_list[] = { { "text/uri-list", GTK_TARGET_OTHER_APP, 0 } };
static guint n_targets = G_N_ELEMENTS (target_list);

const char *name(dt_view_t *self)
{
  return _("lighttable");
}


uint32_t view(dt_view_t *self)
{
  return DT_VIEW_LIGHTTABLE;
}

typedef enum direction
{
  UP = 0,
  DOWN = 1,
  LEFT = 2,
  RIGHT = 3,
  ZOOM_IN = 4,
  ZOOM_OUT = 5,
  TOP = 6,
  BOTTOM = 7,
  PGUP = 8,
  PGDOWN = 9,
  CENTER = 10
} direction;

void switch_layout_to(dt_library_t *lib, int new_layout)
{
  lib->layout = new_layout;

  if (new_layout == 1) // filemanager
  {
    if(lib->first_visible_zoomable >= 0)
    {
      lib->offset = lib->first_visible_zoomable;
    }
    lib->first_visible_zoomable = 0;

    if(lib->center) lib->offset = 0;
    lib->center = 0;

    lib->offset_changed = TRUE;
  }
}

static void move_view(dt_library_t *lib, direction dir)
{
  const int iir = dt_conf_get_int("plugins/lighttable/images_in_row");

  switch (dir)
  {
    case UP:
    {
      if (lib->offset >= 1)
        lib->offset = lib->offset - iir;
    }
    break;
    case DOWN:
    {
      lib->offset = lib->offset + iir;
      while(lib->offset >= lib->collection_count)
        lib->offset -= iir;
    }
    break;
    case PGUP:
    {
      //TODO: this behavior has not been changed, but it really ought to be fixed so it scrolls a full page up or down.
      lib->offset -= 4*iir;
      while(lib->offset < 0)
        lib->offset += iir;
    }
    break;
    case PGDOWN:
    {
      //TODO: this behavior has not been changed, but it really ought to be fixed so it scrolls a full page up or down.
      lib->offset += 4*iir;
      while(lib->offset >= lib->collection_count)
        lib->offset -= iir;
    }
    break;
    case TOP:
    {
      lib->offset = 0;
    }
    break;
    case BOTTOM:
    {
      lib->offset = lib->collection_count - iir;
    }
    break;
    case CENTER:
    {
      lib->offset -= lib->offset % iir;
    }
    break;
    default:
      break;
  }

  lib->first_visible_filemanager = lib->offset;
  lib->offset_changed = TRUE;
}

/* This function allows the file manager view to zoom "around" the image
 * currently under the mouse cursor, instead of around the top left image */
void zoom_around_image(dt_library_t *lib, double pointerx, double pointery, int width, int height, int old_images_in_row, int new_images_in_row)
{
  /* calculate which image number (relative to total collection)
   * is currently under the cursor, i.e. which image is the zoom anchor */
  float wd = width/(float)old_images_in_row;
  float ht = width/(float)old_images_in_row;
  int pi = pointerx / (float)wd;
  int pj = pointery / (float)ht;

  int zoom_anchor_image = lib->offset + pi + (pj * old_images_in_row);

  // make sure that we don't try to zoom around an image that doesn't exist
  if (zoom_anchor_image > lib->collection_count)
    zoom_anchor_image = lib->collection_count;

  // make sure that we don't try to zoom around an image that doesn't exist
  if (zoom_anchor_image < 0)
    zoom_anchor_image = 0;

  /* calculate which image number (relative to offset) will be
   * under the cursor after zooming. Then subtract that value
   * from the zoom anchor image number to see what the new offset should be */
  wd = width/(float)new_images_in_row;
  ht = width/(float)new_images_in_row;
  pi = pointerx / (float)wd;
  pj = pointery / (float)ht;

  lib->offset = zoom_anchor_image - pi - (pj * new_images_in_row);
  lib->first_visible_filemanager = lib->offset;
  lib->offset_changed = TRUE;
  lib->images_in_row = new_images_in_row;
}

static void _view_lighttable_collection_listener_callback(gpointer instance, gpointer user_data)
{
  dt_view_t *self = (dt_view_t *)user_data;
  _update_collected_images (self);
}

static void _update_collected_images(dt_view_t *self)
{
  dt_library_t *lib = (dt_library_t *)self->data;

  /* check if we can get a query from collection */
  const gchar *query=dt_collection_get_query (darktable.collection);
  if(!query)
    return;

  // we have a new query for the collection of images to display. For speed reason we collect all images into
  // a temporary (in-memory) table (collected_images).
  //
  // 1. drop previous data

  DT_DEBUG_SQLITE3_EXEC(dt_database_get(darktable.db), "DELETE FROM memory.collected_images", NULL, NULL, NULL);

  // 2. insert collected images into the temporary table

  sqlite3_stmt *stmt;
  char col_query[2048];

  snprintf(col_query, 2048, "INSERT INTO memory.collected_images (imgid) %s", query);

  DT_DEBUG_SQLITE3_PREPARE_V2(dt_database_get(darktable.db), col_query, -1, &stmt, NULL);
  DT_DEBUG_SQLITE3_BIND_INT(stmt, 1, 0);
  DT_DEBUG_SQLITE3_BIND_INT(stmt, 2, -1);
  sqlite3_step(stmt);
  sqlite3_finalize(stmt);

  /* if we have a statment lets clean it */
  if(lib->statements.main_query)
    sqlite3_finalize(lib->statements.main_query);

  /* prepare a new main query statement for collection */
  DT_DEBUG_SQLITE3_PREPARE_V2
    (dt_database_get(darktable.db),
     "SELECT imgid FROM memory.collected_images ORDER by rowid LIMIT ?1, ?2", -1, &lib->statements.main_query, NULL);

  dt_control_queue_redraw_center();
}

static void _set_position(dt_view_t *self, uint32_t pos)
{
  dt_library_t *lib = (dt_library_t *)self->data;
  lib->first_visible_filemanager = lib->first_visible_zoomable = lib->offset = pos;
  lib->offset_changed = TRUE;
  dt_control_queue_redraw_center();
}

static uint32_t _get_position(dt_view_t *self)
{
  dt_library_t *lib = (dt_library_t *)self->data;
  if(lib->layout == 1)
    return MAX(0, lib->first_visible_filemanager);
  else
    return MAX(0, lib->first_visible_zoomable);
}

static int _get_images_in_row(dt_view_t *self)
{
  dt_library_t *lib = (dt_library_t *)self->data;
  return lib->images_in_row;
}

static int _get_full_preview_id(dt_view_t *self)
{
  dt_library_t *lib = (dt_library_t *)self->data;
  return lib->full_preview_id;
}

void init(dt_view_t *self)
{
  self->data = malloc(sizeof(dt_library_t));
  dt_library_t *lib = (dt_library_t *)self->data;
  memset(self->data,0,sizeof(dt_library_t));

  darktable.view_manager->proxy.lighttable.set_position = _set_position;
  darktable.view_manager->proxy.lighttable.get_position = _get_position;
  darktable.view_manager->proxy.lighttable.get_images_in_row = _get_images_in_row;
  darktable.view_manager->proxy.lighttable.get_full_preview_id = _get_full_preview_id;
  darktable.view_manager->proxy.lighttable.view = self;

  lib->select_offset_x = lib->select_offset_y = 0.5f;
  lib->last_selected_idx = -1;
  lib->selection_origin_idx = -1;
  lib->first_visible_zoomable = -1;
  lib->first_visible_filemanager = -1;
  lib->button = 0;
  lib->modifiers = 0;
  lib->center = lib->pan = lib->track = 0;
  lib->zoom_x = dt_conf_get_float("lighttable/ui/zoom_x");
  lib->zoom_y = dt_conf_get_float("lighttable/ui/zoom_y");
  lib->full_preview = 0;
  lib->full_preview_id = -1;
  lib->last_mouse_over_id = -1;
  lib->full_res_thumb = 0;
  lib->full_res_thumb_id = -1;

  GtkStyle *style = gtk_rc_get_style_by_paths(gtk_settings_get_default(), "dt-stars", NULL, G_TYPE_NONE);

  lib->star_color.red = (255/ 65535) * style->fg[GTK_STATE_NORMAL].red;
  lib->star_color.blue = (255/ 65535) * style->fg[GTK_STATE_NORMAL].blue;
  lib->star_color.green = (255/ 65535) * style->fg[GTK_STATE_NORMAL].green;

  /* setup collection listener and initialize main_query statement */
  dt_control_signal_connect(darktable.signals,
                            DT_SIGNAL_COLLECTION_CHANGED,
                            G_CALLBACK(_view_lighttable_collection_listener_callback),
                            (gpointer) self);

  _view_lighttable_collection_listener_callback(NULL,self);

  /* initialize reusable sql statements */
  DT_DEBUG_SQLITE3_PREPARE_V2(dt_database_get(darktable.db), "delete from selected_images where imgid != ?1", -1, &lib->statements.delete_except_arg, NULL);
  DT_DEBUG_SQLITE3_PREPARE_V2(dt_database_get(darktable.db), "select id from images where group_id = ?1 and id != ?2", -1, &lib->statements.is_grouped, NULL); //TODO: only check in displayed images?
}


void cleanup(dt_view_t *self)
{
  dt_library_t *lib = (dt_library_t *)self->data;
  dt_conf_set_float("lighttable/ui/zoom_x", lib->zoom_x);
  dt_conf_set_float("lighttable/ui/zoom_y", lib->zoom_y);
  free(self->data);
}

/**
 * \brief A helper function to convert grid coordinates to an absolute index
 *
 * \param[in] row The row
 * \param[in] col The column
 * \param[in] stride The stride (number of columns per row)
 * \param[in] offset The zero-based index of the top-left image (aka the count of images above the viewport, minus 1)
 * \return The absolute, zero-based index of the specified grid location
 */

#if 0
static int
grid_to_index (int row, int col, int stride, int offset)
{
  return row * stride + col + offset;
}
#endif

static void
expose_filemanager (dt_view_t *self, cairo_t *cr, int32_t width, int32_t height, int32_t pointerx, int32_t pointery)
{
  dt_library_t *lib = (dt_library_t *)self->data;

  gboolean offset_changed = FALSE;

  /* query new collection count */
  lib->collection_count = dt_collection_get_count (darktable.collection);

  if(darktable.gui->center_tooltip == 1)
    darktable.gui->center_tooltip = 2;

  /* get grid stride */
  const int iir = dt_conf_get_int("plugins/lighttable/images_in_row");
  lib->images_in_row = iir;

  /* get image over id */
  lib->image_over = DT_VIEW_DESERT;
  int32_t mouse_over_id, mouse_over_group = -1;
  DT_CTL_GET_GLOBAL(mouse_over_id, lib_image_mouse_over_id);

  /* fill background */
  cairo_set_source_rgb (cr, .2, .2, .2);
  cairo_paint(cr);

  offset_changed = lib->offset_changed;

  const float wd = width/(float)iir;
  const float ht = width/(float)iir;

  int pi = pointerx / (float)wd;
  int pj = pointery / (float)ht;
  if(pointerx < 0 || pointery < 0) pi = pj = -1;
  //const int pidx = grid_to_index(pj, pi, iir, offset);

  const int img_pointerx = iir == 1 ? pointerx : fmodf(pointerx, wd);
  const int img_pointery = iir == 1 ? pointery : fmodf(pointery, ht);

  const int max_rows = 1 + (int)((height)/ht + .5);
  const int max_cols = iir;

  int id;

  /* get the count of current collection */

  if(lib->collection_count == 0)
  {
    const float fs = 15.0f;
    const float ls = 1.5f*fs;
    const float offy = height*0.2f;
    const float offx = 60;
    const float at = 0.3f;
    cairo_set_font_size(cr, fs);
    cairo_set_source_rgba(cr, .7, .7, .7, 1.0f);
    cairo_select_font_face (cr, "sans-serif", CAIRO_FONT_SLANT_NORMAL, CAIRO_FONT_WEIGHT_NORMAL);
    cairo_move_to(cr, offx, offy);
    cairo_show_text(cr, _("there are no images in this collection"));
    cairo_move_to(cr, offx, offy + 2*ls);
    cairo_show_text(cr, _("if you have not imported any images yet"));
    cairo_move_to(cr, offx, offy + 3*ls);
    cairo_show_text(cr, _("you can do so in the import module"));
    cairo_move_to(cr, offx - 10.0f, offy + 3*ls - ls*.25f);
    cairo_line_to(cr, 0.0f, 10.0f);
    cairo_set_source_rgba(cr, .7, .7, .7, at);
    cairo_stroke(cr);
    cairo_move_to(cr, offx, offy + 5*ls);
    cairo_set_source_rgba(cr, .7, .7, .7, 1.0f);
    cairo_show_text(cr, _("try to relax the filter settings in the top panel"));
    cairo_rel_move_to(cr, 10.0f, -ls*.25f);
    cairo_line_to(cr, width*0.5f, 0.0f);
    cairo_set_source_rgba(cr, .7, .7, .7, at);
    cairo_stroke(cr);
    cairo_move_to(cr, offx, offy + 6*ls);
    cairo_set_source_rgba(cr, .7, .7, .7, 1.0f);
    cairo_show_text(cr, _("or add images in the collection module in the left panel"));
    cairo_move_to(cr, offx - 10.0f, offy + 6*ls - ls*0.25f);
    cairo_rel_line_to(cr, - offx + 10.0f, 0.0f);
    cairo_set_source_rgba(cr, .7, .7, .7, at);
    cairo_stroke(cr);

    return;
  }

  /* do we have a main query collection statement */
  if(!lib->statements.main_query)
    return;

  /* safety check added to be able to work with zoom slider. The
  * communication between zoom slider and lighttable should be handled
  * differently (i.e. this is a clumsy workaround) */
  if (lib->images_in_row != iir && lib->first_visible_filemanager < 0)
    lib->offset = lib->first_visible_filemanager = 0;

  int32_t offset = lib->offset = MIN(lib->first_visible_filemanager, ((lib->collection_count + iir - 1) / iir - 1) * iir);

  int32_t drawing_offset = 0;
  if(offset < 0)
  {
    drawing_offset = offset;
    offset = 0;
  }

  /* update scroll borders */
  dt_view_set_scrollbar(self, 0, 1, 1, offset, lib->collection_count, max_rows*iir);

  /* let's reset and reuse the main_query statement */
  DT_DEBUG_SQLITE3_CLEAR_BINDINGS(lib->statements.main_query);
  DT_DEBUG_SQLITE3_RESET(lib->statements.main_query);

  /* setup offset and row for the main query */
  DT_DEBUG_SQLITE3_BIND_INT(lib->statements.main_query, 1, offset);
  DT_DEBUG_SQLITE3_BIND_INT(lib->statements.main_query, 2, max_rows*iir);

  if(mouse_over_id != -1)
  {
    const dt_image_t *mouse_over_image = dt_image_cache_read_get(darktable.image_cache, mouse_over_id);
    mouse_over_group = mouse_over_image->group_id;
    dt_image_cache_read_release(darktable.image_cache, mouse_over_image);
    DT_DEBUG_SQLITE3_CLEAR_BINDINGS(lib->statements.is_grouped);
    DT_DEBUG_SQLITE3_RESET(lib->statements.is_grouped);
    DT_DEBUG_SQLITE3_BIND_INT(lib->statements.is_grouped, 1, mouse_over_group);
    DT_DEBUG_SQLITE3_BIND_INT(lib->statements.is_grouped, 2, mouse_over_id);
    if(sqlite3_step(lib->statements.is_grouped) != SQLITE_ROW)
      mouse_over_group = -1;
  }

  // prefetch the ids so that we can peek into the future to see if there are adjacent images in the same group.
  int *query_ids = (int*)calloc(max_rows*max_cols, sizeof(int));
  if(!query_ids) goto after_drawing;
  for(int row = 0; row < max_rows; row++)
  {
    for(int col = 0; col < max_cols; col++)
    {
      if(sqlite3_step(lib->statements.main_query) == SQLITE_ROW)
        query_ids[row*iir+col] = sqlite3_column_int(lib->statements.main_query, 0);
      else goto end_query_cache;
    }
  }

end_query_cache:
  mouse_over_id = -1;
  cairo_save(cr);
  int current_image =0;

  for(int row = 0; row < max_rows; row++)
  {
    for(int col = 0; col < max_cols; col++)
    {
      //curidx = grid_to_index(row, col, iir, offset);

      /* skip drawing images until we reach a non-negative offset.
       * This is needed for zooming, so that the image under the
       * mouse cursor can stay there. */
      if (drawing_offset < 0)
      {
        drawing_offset++;
        cairo_translate(cr, wd, 0.0f);
        continue;
      }

      id = query_ids[current_image];
      current_image++;

      if(id > 0)
      {
        if (iir == 1 && row)
          continue;

        /* set mouse over id if pointer is in current row / col */
        if(pi == col && pj == row)
        {
          mouse_over_id = id;
        }

        cairo_save(cr);
        // if(iir == 1) dt_image_prefetch(image, DT_IMAGE_MIPF);
        dt_view_image_expose(&(lib->image_over), id, cr, wd, iir == 1 ? height : ht, iir, img_pointerx, img_pointery, FALSE);

        cairo_restore(cr);
      }
      else
        goto escape_image_loop;

      cairo_translate(cr, wd, 0.0f);
    }
    cairo_translate(cr, -max_cols*wd, ht);
  }
escape_image_loop:
  cairo_restore(cr);

  if(!lib->pan && (iir != 1 || mouse_over_id != -1))
    DT_CTL_SET_GLOBAL(lib_image_mouse_over_id, mouse_over_id);

  // and now the group borders
  cairo_save(cr);
  current_image = 0;
  if(lib->offset < 0)
  {
    drawing_offset = lib->offset;
    offset = 0;
  }
  for(int row = 0; row < max_rows; row++)
  {
    for(int col = 0; col < max_cols; col++)
    {
      /* skip drawing images until we reach a non-negative offset.
       * This is needed for zooming, so that the image under the
       * mouse cursor can be stay there. */
      if (drawing_offset < 0)
      {
        drawing_offset++;
        cairo_translate(cr, wd, 0.0f);
        continue;
      }

      id = query_ids[current_image];


      if(id > 0)
      {
        const dt_image_t *image = dt_image_cache_read_get(darktable.image_cache, id);
        int group_id = -1;
        if(image)
          group_id = image->group_id;
        dt_image_cache_read_release(darktable.image_cache, image);

        if (iir == 1 && row)
          continue;

        cairo_save(cr);

        gboolean paint_border = FALSE;
        // regular highlight border
        if(group_id != -1)
        {
          if(mouse_over_group == group_id && iir > 1 && ((!darktable.gui->grouping && dt_conf_get_bool("plugins/lighttable/draw_group_borders")) || group_id == darktable.gui->expanded_group_id))
          {
            cairo_set_source_rgb(cr, 1, 0.8, 0);
            paint_border = TRUE;
          }
          // border of expanded group
          else if(darktable.gui->grouping && group_id == darktable.gui->expanded_group_id && iir > 1)
          {
            cairo_set_source_rgb(cr, 0, 0, 1);
            paint_border = TRUE;
          }
        }

        if(paint_border)
        {
          int neighbour_group = -1;
          // top border
          if(row > 0)
          {
            int _id = query_ids[current_image - iir];
            if(_id > 0)
            {
              const dt_image_t *_img = dt_image_cache_read_get(darktable.image_cache, _id);
              neighbour_group = _img->group_id;
              dt_image_cache_read_release(darktable.image_cache, _img);
            }
          }
          if(neighbour_group != group_id)
          {
            cairo_move_to(cr, 0, 0);
            cairo_line_to(cr, wd, 0);
          }
          // left border
          neighbour_group = -1;
          if(col > 0)
          {
            int _id = query_ids[current_image-1];
            if(_id > 0)
            {
              const dt_image_t *_img = dt_image_cache_read_get(darktable.image_cache, _id);
              neighbour_group = _img->group_id;
              dt_image_cache_read_release(darktable.image_cache, _img);
            }
          }
          if(neighbour_group != group_id)
          {
            cairo_move_to(cr, 0, 0);
            cairo_line_to(cr, 0, ht);
          }
          // bottom border
          neighbour_group = -1;
          if(row < max_rows-1)
          {
            int _id = query_ids[current_image+iir];
            if(_id > 0)
            {
              const dt_image_t *_img = dt_image_cache_read_get(darktable.image_cache, _id);
              neighbour_group = _img->group_id;
              dt_image_cache_read_release(darktable.image_cache, _img);
            }
          }
          if(neighbour_group != group_id)
          {
            cairo_move_to(cr, 0, ht);
            cairo_line_to(cr, wd, ht);
          }
          // right border
          neighbour_group = -1;
          if(col < max_cols-1)
          {
            int _id = query_ids[current_image+1];
            if(_id > 0)
            {
              const dt_image_t *_img = dt_image_cache_read_get(darktable.image_cache, _id);
              neighbour_group = _img->group_id;
              dt_image_cache_read_release(darktable.image_cache, _img);
            }
          }
          if(neighbour_group != group_id)
          {
            cairo_move_to(cr, wd, 0);
            cairo_line_to(cr, wd, ht);
          }
          cairo_set_line_width(cr, 0.01*wd);
          cairo_stroke(cr);
        }

        cairo_restore(cr);
        current_image ++;
      }
      else
        goto escape_border_loop;

      cairo_translate(cr, wd, 0.0f);
    }
    cairo_translate(cr, -max_cols*wd, ht);
  }
escape_border_loop:
  cairo_restore(cr);
after_drawing:
  /* check if offset was changed and we need to prefetch thumbs */
  if (offset_changed)
  {
    int32_t imgids_num = 0;
    const int prefetchrows = .5*max_rows+1;
    int32_t imgids[prefetchrows*iir];

    /* clear and reset main query */
    DT_DEBUG_SQLITE3_CLEAR_BINDINGS(lib->statements.main_query);
    DT_DEBUG_SQLITE3_RESET(lib->statements.main_query);

    /* setup offest and row for prefetch */
    DT_DEBUG_SQLITE3_BIND_INT(lib->statements.main_query, 1, offset + max_rows*iir);
    DT_DEBUG_SQLITE3_BIND_INT(lib->statements.main_query, 2, prefetchrows*iir);

    // prefetch jobs in inverse order: supersede previous jobs: most important last
    while(sqlite3_step(lib->statements.main_query) == SQLITE_ROW && imgids_num < prefetchrows*iir)
      imgids[imgids_num++] = sqlite3_column_int(lib->statements.main_query, 0);

    float imgwd = iir == 1 ? 0.97 : 0.8;
    dt_mipmap_size_t mip = dt_mipmap_cache_get_matching_size(
                             darktable.mipmap_cache,
                             imgwd*wd, imgwd*(iir==1?height:ht));
    while(imgids_num > 0)
    {
      imgids_num --;
      dt_mipmap_buffer_t buf;
      dt_mipmap_cache_read_get(
        darktable.mipmap_cache,
        &buf,
        imgids[imgids_num],
        mip,
        DT_MIPMAP_PREFETCH);
    }
  }

  if(query_ids)
    free(query_ids);
  //oldpan = pan;
  if(darktable.unmuted & DT_DEBUG_CACHE)
    dt_mipmap_cache_print(darktable.mipmap_cache);

  if(darktable.gui->center_tooltip == 1) // set in this round
  {
    char* tooltip = dt_history_get_items_as_string(mouse_over_id);
    if(tooltip != NULL)
    {
      g_object_set(G_OBJECT(dt_ui_center(darktable.gui->ui)), "tooltip-text", tooltip, (char *)NULL);
      g_free(tooltip);
    }
  }
  else if(darktable.gui->center_tooltip == 2)   // not set in this round
  {
    darktable.gui->center_tooltip = 0;
    g_object_set(G_OBJECT(dt_ui_center(darktable.gui->ui)), "tooltip-text", "", (char *)NULL);
  }
}


// TODO: this is also defined in lib/tools/lighttable.c
//       fix so this value is shared.. DT_CTL_SET maybe ?

#define DT_LIBRARY_MAX_ZOOM 13

static void
expose_zoomable (dt_view_t *self, cairo_t *cr, int32_t width, int32_t height, int32_t pointerx, int32_t pointery)
{
  dt_library_t *lib = (dt_library_t *)self->data;
  float zoom, zoom_x, zoom_y;
  int32_t mouse_over_id, pan, track, center;
  /* query new collection count */
  lib->collection_count = dt_collection_get_count (darktable.collection);

  DT_CTL_GET_GLOBAL(mouse_over_id, lib_image_mouse_over_id);
  zoom   = dt_conf_get_int("plugins/lighttable/images_in_row");
  zoom_x = lib->zoom_x;
  zoom_y = lib->zoom_y;
  pan    = lib->pan;
  center = lib->center;
  track  = lib->track;

  lib->images_in_row = zoom;
  lib->image_over = DT_VIEW_DESERT;

  cairo_set_source_rgb (cr, .2, .2, .2);
  cairo_paint(cr);

  const float wd = width/zoom;
  const float ht = width/zoom;

  static float oldzoom = -1;
  if(oldzoom < 0) oldzoom = zoom;

  // TODO: exaggerate mouse gestures to pan when zoom == 1
  if(pan)// && mouse_over_id >= 0)
  {
    zoom_x = lib->select_offset_x - /* (zoom == 1 ? 2. : 1.)*/pointerx;
    zoom_y = lib->select_offset_y - /* (zoom == 1 ? 2. : 1.)*/pointery;
  }

  if(!lib->statements.main_query)
    return;

  if     (track == 0);
  else if(track >  1)  zoom_y += ht;
  else if(track >  0)  zoom_x += wd;
  else if(track > -2)  zoom_x -= wd;
  else                 zoom_y -= ht;
  if(zoom > DT_LIBRARY_MAX_ZOOM)
  {
    // double speed.
    if     (track == 0);
    else if(track >  1)  zoom_y += ht;
    else if(track >  0)  zoom_x += wd;
    else if(track > -2)  zoom_x -= wd;
    else                 zoom_y -= ht;
    if(zoom > 1.5*DT_LIBRARY_MAX_ZOOM)
    {
      // quad speed.
      if     (track == 0);
      else if(track >  1)  zoom_y += ht;
      else if(track >  0)  zoom_x += wd;
      else if(track > -2)  zoom_x -= wd;
      else                 zoom_y -= ht;
    }
  }

  if(oldzoom != zoom)
  {
    float oldx = (pointerx + zoom_x)*oldzoom/width;
    float oldy = (pointery + zoom_y)*oldzoom/width;
    if(zoom == 1)
    {
      zoom_x = (int)oldx*wd;
      zoom_y = (int)oldy*ht;
      lib->offset = 0x7fffffff;
    }
    else
    {
      zoom_x = oldx*wd - pointerx;
      zoom_y = oldy*ht - pointery;
    }
  }
  oldzoom = zoom;

  // TODO: replace this with center on top of selected/developed image
  if(center)
  {
    if(mouse_over_id >= 0)
    {
      zoom_x = wd*((int)(zoom_x)/(int)wd);
      zoom_y = ht*((int)(zoom_y)/(int)ht);
    }
    else zoom_x = zoom_y = 0.0;
    center = 0;
  }

  // mouse left the area, but we leave mouse over as it was, especially during panning
  // if(!pan && pointerx > 0 && pointerx < width && pointery > 0 && pointery < height) DT_CTL_SET_GLOBAL(lib_image_mouse_over_id, -1);
  if(!pan && zoom != 1) DT_CTL_SET_GLOBAL(lib_image_mouse_over_id, -1);

  // set scrollbar positions, clamp zoom positions

  if(lib->collection_count == 0)
  {
    zoom_x = zoom_y = 0.0f;
  }
  else if(zoom < 1.01)
  {
    if(zoom==1 && zoom_x < 0) // full view, wrap around
    {
      zoom_x = wd*DT_LIBRARY_MAX_ZOOM-wd;
      zoom_y -=ht;
    }
    if(zoom_x < 0)                         zoom_x = 0;
    if(zoom==1 && zoom_x > wd*DT_LIBRARY_MAX_ZOOM-wd) // full view, wrap around
    {
      zoom_x = 0;
      zoom_y +=ht;
    }
    if(zoom_x > wd*DT_LIBRARY_MAX_ZOOM-wd) zoom_x = wd*DT_LIBRARY_MAX_ZOOM-wd;
    if(zoom_y < 0)                         zoom_y = 0;
    if(zoom_y > ht*lib->collection_count/MIN(DT_LIBRARY_MAX_ZOOM, zoom)-ht)
      zoom_y =  ht*lib->collection_count/MIN(DT_LIBRARY_MAX_ZOOM, zoom)-ht;
  }
  else
  {
    if(zoom_x < -wd*DT_LIBRARY_MAX_ZOOM/2)  zoom_x = -wd*DT_LIBRARY_MAX_ZOOM/2;
    if(zoom_x >  wd*DT_LIBRARY_MAX_ZOOM-wd) zoom_x =  wd*DT_LIBRARY_MAX_ZOOM-wd;
    if(zoom_y < -height+ht)                 zoom_y = -height+ht;
    if(zoom_y >  ht*lib->collection_count/MIN(DT_LIBRARY_MAX_ZOOM, zoom)-ht)
      zoom_y =  ht*lib->collection_count/MIN(DT_LIBRARY_MAX_ZOOM, zoom)-ht;
  }


  int offset_i = (int)(zoom_x/wd);
  int offset_j = (int)(zoom_y/ht);
  if(lib->first_visible_filemanager >= 0)
  {
    offset_i = lib->first_visible_filemanager % DT_LIBRARY_MAX_ZOOM;
    offset_j = lib->first_visible_filemanager / DT_LIBRARY_MAX_ZOOM;
  }
  lib->first_visible_filemanager = -1;
  lib->first_visible_zoomable = offset_i + DT_LIBRARY_MAX_ZOOM*offset_j;
  // arbitrary 1000 to avoid bug due to round towards zero using (int)
  int seli = zoom == 1 ? 0 : ((int)(1000 + (pointerx + zoom_x)/wd) - MAX(offset_i, 0) - 1000);
  int selj = zoom == 1 ? 0 : ((int)(1000 + (pointery + zoom_y)/ht) - offset_j         - 1000);
  float offset_x = (zoom == 1) ? 0.0 : (zoom_x/wd - (int)(zoom_x/wd));
  float offset_y = (zoom == 1) ? 0.0 : (zoom_y/ht - (int)(zoom_y/ht));
  const int max_rows = (zoom == 1) ? 1 : (2 + (int)((height)/ht + .5));
  const int max_cols = (zoom == 1) ? 1 : (MIN(DT_LIBRARY_MAX_ZOOM - MAX(0, offset_i), 1 + (int)(zoom+.5)));

  int offset = MAX(0, offset_i) + DT_LIBRARY_MAX_ZOOM*offset_j;
  int img_pointerx = zoom == 1 ? pointerx : fmodf(pointerx + zoom_x, wd);
  int img_pointery = zoom == 1 ? pointery : fmodf(pointery + zoom_y, ht);

  // assure 1:1 is not switching images on resize/tab events:
  if(!track && lib->offset != 0x7fffffff && zoom == 1)
  {
    offset = lib->offset;
    zoom_x = wd*(offset % DT_LIBRARY_MAX_ZOOM);
    zoom_y = ht*(offset / DT_LIBRARY_MAX_ZOOM);
  }
  else lib->offset = offset;

  int id;

  dt_view_set_scrollbar(self, MAX(0, offset_i), DT_LIBRARY_MAX_ZOOM, zoom, DT_LIBRARY_MAX_ZOOM*offset_j,
                        lib->collection_count, DT_LIBRARY_MAX_ZOOM*max_cols);

  cairo_translate(cr, -offset_x*wd, -offset_y*ht);
  cairo_translate(cr, -MIN(offset_i*wd, 0.0), 0.0);

  for(int row = 0; row < max_rows; row++)
  {
    if(offset < 0)
    {
      cairo_translate(cr, 0, ht);
      offset += DT_LIBRARY_MAX_ZOOM;
      continue;
    }

    /* clear and reset main query */
    DT_DEBUG_SQLITE3_CLEAR_BINDINGS(lib->statements.main_query);
    DT_DEBUG_SQLITE3_RESET(lib->statements.main_query);

    DT_DEBUG_SQLITE3_BIND_INT(lib->statements.main_query, 1, offset);
    DT_DEBUG_SQLITE3_BIND_INT(lib->statements.main_query, 2, max_cols);
    for(int col = 0; col < max_cols; col++)
    {
      if(sqlite3_step(lib->statements.main_query) == SQLITE_ROW)
      {
        id = sqlite3_column_int(lib->statements.main_query, 0);

        // set mouse over id
        if((zoom == 1 && mouse_over_id < 0) || ((!pan || track) && seli == col && selj == row))
        {
          mouse_over_id = id;
          DT_CTL_SET_GLOBAL(lib_image_mouse_over_id, mouse_over_id);
        }

        cairo_save(cr);
        // if(zoom == 1) dt_image_prefetch(image, DT_IMAGE_MIPF);
        dt_view_image_expose(&(lib->image_over), id, cr, wd, zoom == 1 ? height : ht, zoom, img_pointerx, img_pointery, FALSE);
        cairo_restore(cr);
      }
      else goto failure;
      cairo_translate(cr, wd, 0.0f);
    }
    cairo_translate(cr, -max_cols*wd, ht);
    offset += DT_LIBRARY_MAX_ZOOM;
  }
failure:

  lib->zoom_x = zoom_x;
  lib->zoom_y = zoom_y;
  lib->track  = 0;
  lib->center = center;
  if(darktable.unmuted & DT_DEBUG_CACHE)
    dt_mipmap_cache_print(darktable.mipmap_cache);
}

#define USE_CDF22
#ifdef USE_CDF22
#define gbuf(BUF, A, B) ((BUF)[4*(width*((B)) + ((A))) + ch])
static inline uint8_t _to_uint8(int i)
{
  // fprintf(stderr, "detail = %d\n", i);
  return (uint8_t)CLAMP(i + 127, 0, 255);
}
static inline int _from_uint8(uint8_t i)
{
  return i - 127;
}
#define CHANNEL 1
static inline void _lighttable_cdf22_wtf(uint8_t *buf, const int l, const int width, const int height)
{
  // const int wd = (int)(1 + (width>>(l-1))), ht = (int)(1 + (height>>(l-1)));
  const int ch = CHANNEL;

  const int step = 1<<l;
  const int st = step/2;

#ifdef _OPENMP
  #pragma omp parallel for default(none) shared(buf) schedule(static)
#endif
  for(int j=0; j<height; j++)
  {
    // rows
    // predict, get detail
    int i = st;
    for(; i<width-st; i+=step) /*for(ch=0; ch<3; ch++)*/
        gbuf(buf, i, j) = _to_uint8((int)gbuf(buf, i, j) - ((int)gbuf(buf, i-st, j) + (int)gbuf(buf, i+st, j))/2);
    if(i < width) /*for(ch=0; ch<3; ch++)*/ gbuf(buf, i, j) = _to_uint8(gbuf(buf, i, j) - gbuf(buf, i-st, j));
    // update coarse
    /*for(ch=0; ch<3; ch++)*/ gbuf(buf, 0, j) += _from_uint8(gbuf(buf, st, j))/2;
    for(i=step; i<width-st; i+=step) /*for(ch=0; ch<3; ch++)*/
        gbuf(buf, i, j) += (_from_uint8(gbuf(buf, i-st, j)) + _from_uint8(gbuf(buf, i+st, j)))/4;
    if(i < width) /*for(ch=0; ch<3; ch++)*/ gbuf(buf, i, j) += _from_uint8(gbuf(buf, i-st, j))/2;
  }
#ifdef _OPENMP
  #pragma omp parallel for default(none) shared(buf) schedule(static)
#endif
  for(int i=0; i<width; i++)
  {
    // cols
    int j = st;
    // predict, get detail
    for(; j<height-st; j+=step) /*for(ch=0; ch<3; ch++)*/
        gbuf(buf, i, j) = _to_uint8((int)gbuf(buf, i, j) - ((int)gbuf(buf, i, j-st) + (int)gbuf(buf, i, j+st))/2);
    if(j < height) /*for(int ch=0; ch<3; ch++)*/ gbuf(buf, i, j) = _to_uint8((int)gbuf(buf, i, j) - (int)gbuf(buf, i, j-st));
    // update
    /*for(ch=0; ch<3; ch++)*/ gbuf(buf, i, 0) += _from_uint8(gbuf(buf, i, st))/2;
    for(j=step; j<height-st; j+=step) /*for(ch=0; ch<3; ch++)*/
        gbuf(buf, i, j) += (_from_uint8(gbuf(buf, i, j-st)) + _from_uint8(gbuf(buf, i, j+st)))/4;
    if(j < height) /*for(int ch=0; ch<3; ch++)*/ gbuf(buf, i, j) += _from_uint8(gbuf(buf, i, j-st))/2;
  }
}
// inverse wavelet transform, for debugging
static inline void _lighttable_iwtf(uint8_t *buf, const int l, const int width, const int height)
{
  const int step = 1<<l;
  const int st = step/2;

  const int ch = CHANNEL;
#ifdef _OPENMP
  #pragma omp parallel for default(none) shared(buf) schedule(static)
#endif
  for(int i=0; i<width; i++)
  {
    //cols
    int j;
    // update coarse
    /*for(int ch=0; ch<3; ch++)*/ gbuf(buf, i, 0) -= gbuf(buf, i, st)*0.5f;
    for(j=step; j<height-st; j+=step) /*for(int ch=0; ch<3; ch++)*/
        gbuf(buf, i, j) -= (gbuf(buf, i, j-st) + gbuf(buf, i, j+st))/4;
    if(j < height) /*for(int ch=0; ch<3; ch++)*/ gbuf(buf, i, j) -= gbuf(buf, i, j-st)/2;
    // predict
    for(j=st; j<height-st; j+=step) /*for(int ch=0; ch<3; ch++)*/
        gbuf(buf, i, j) += (gbuf(buf, i, j-st) + gbuf(buf, i, j+st))/2;
    if(j < height) /*for(int ch=0; ch<3; ch++)*/ gbuf(buf, i, j) += gbuf(buf, i, j-st);
  }
#ifdef _OPENMP
  #pragma omp parallel for default(none) shared(buf) schedule(static)
#endif
  for(int j=0; j<height; j++)
  {
    // rows
    int i;
    // update
    /*for(int ch=0; ch<3; ch++)*/ gbuf(buf, 0, j) -= gbuf(buf, st, j)/2;
    for(i=step; i<width-st; i+=step) /*for(int ch=0; ch<3; ch++)*/
        gbuf(buf, i, j) -= (gbuf(buf, i-st, j) + gbuf(buf, i+st, j))/4;
    if(i < width) /*for(int ch=0; ch<3; ch++)*/ gbuf(buf, i, j) -= gbuf(buf, i-st, j)/2;
    // predict
    for(i=st; i<width-st; i+=step) /*for(int ch=0; ch<3; ch++)*/
        gbuf(buf, i, j) += (gbuf(buf, i-st, j) + gbuf(buf, i+st, j))/2;
    if(i < width) /*for(int ch=0; ch<3; ch++)*/ gbuf(buf, i, j) += gbuf(buf, i-st, j);
  }
}

#undef gbuf
#endif

#define FOCUS_THRS 10
static void _lighttable_update_focus(dt_focus_cluster_t *f, int i, int j, int wd, int ht, int diff)
{
  const int32_t thrs = FOCUS_THRS;
  if(diff > thrs)
  {
    // lib->full_res_thumb[index+2] = 255;
    int fx = i/(float)wd * 7;
    int fy = j/(float)ht * 7;
    int fi = 7*fy + fx;
#ifdef _OPENMP
#pragma omp atomic
#endif
    f[fi].x += i;
#ifdef _OPENMP
#pragma omp atomic
#endif
    f[fi].y += j;
#ifdef _OPENMP
#pragma omp atomic
#endif
    f[fi].x2 += (float)i*i;
#ifdef _OPENMP
#pragma omp atomic
#endif
    f[fi].y2 += (float)j*j;
#ifdef _OPENMP
#pragma omp atomic
#endif
    f[fi].n ++;
#ifdef _OPENMP
#pragma omp atomic
#endif
    f[fi].thrs += diff;
  }
}

/**
 * Displays a full screen preview of the image currently under the mouse pointer.
 */
void expose_full_preview(dt_view_t *self, cairo_t *cr, int32_t width, int32_t height, int32_t pointerx, int32_t pointery)
{
  dt_library_t *lib = (dt_library_t *)self->data;
  int offset = 0;
  if(lib->track >  2) offset++;
  if(lib->track < -2) offset--;
  lib->track = 0;

  if (offset)
  {
    /* If more than one image is selected, iterate over these. */
    /* If only one image is selected, scroll through all known images. */

    int sel_img_count = 0;
    {
      sqlite3_stmt *stmt;
      DT_DEBUG_SQLITE3_PREPARE_V2(dt_database_get(darktable.db), "select COUNT(*) from selected_images", -1, &stmt, NULL);
      if (sqlite3_step(stmt) == SQLITE_ROW)
      {
        sel_img_count = sqlite3_column_int(stmt, 0);
      }
      sqlite3_finalize(stmt);
    }

    const dt_image_t *img = dt_image_cache_read_get(darktable.image_cache, lib->full_preview_id);

    /* Build outer select criteria */
    gchar *filter_criteria = g_strdup_printf(
                               "inner join images on s1.imgid=images.id WHERE ((images.filename = \"%s\") and (images.id %s %d)) or (images.filename %s \"%s\") ORDER BY images.filename %s, images.id %s LIMIT 1",
                               img->filename,
                               (offset > 0) ? ">" : "<",
                               lib->full_preview_id,
                               (offset > 0) ? ">" : "<",
                               img->filename,
                               (offset > 0) ? "" : "DESC",
                               (offset > 0) ? "" : "DESC");

    dt_image_cache_read_release(darktable.image_cache, img);

    sqlite3_stmt *stmt;
    gchar *stmt_string = NULL;
    if (sel_img_count > 1)
    {
      stmt_string = g_strdup_printf(
                      "select images.id as id from (select imgid from selected_images) as s1 %s",
                      filter_criteria);

      DT_DEBUG_SQLITE3_PREPARE_V2(dt_database_get(darktable.db), stmt_string, -1, &stmt, NULL);
    }
    else
    {
      /* We need to augment the current main query a bit to fetch the
       * row we need. */
      const char *main_query = sqlite3_sql(lib->statements.main_query);
      stmt_string = g_strdup_printf(
                      "select images.id as id from (%s) as s1 %s",
                      main_query, filter_criteria);

      DT_DEBUG_SQLITE3_PREPARE_V2(dt_database_get(darktable.db), stmt_string, -1, &stmt, NULL);
      DT_DEBUG_SQLITE3_BIND_INT(stmt, 1, 0);
      DT_DEBUG_SQLITE3_BIND_INT(stmt, 2, -1);

    }
    g_free(stmt_string);
    g_free(filter_criteria);

    if(sqlite3_step(stmt) == SQLITE_ROW)
    {
      lib->full_preview_id = sqlite3_column_int(stmt, 0);
      DT_CTL_SET_GLOBAL(lib_image_mouse_over_id, lib->full_preview_id);
    }

    sqlite3_finalize(stmt);
  }

  lib->image_over = DT_VIEW_DESERT;
  cairo_set_source_rgb (cr, .1, .1, .1);
  cairo_paint(cr);

#if 1
  gboolean from_cache = FALSE;
  char filename[2048];
  dt_image_full_path(lib->full_preview_id, filename, 2048, &from_cache);
  if(lib->full_res_thumb_id != lib->full_preview_id)
  {
    if(lib->full_res_thumb)
    {
      free(lib->full_res_thumb);
      lib->full_res_thumb = 0; 
    }
    int error = dt_imageio_large_thumbnail(filename, &lib->full_res_thumb, &lib->full_res_thumb_wd, &lib->full_res_thumb_ht, &lib->full_res_thumb_orientation);
    if(!error)
      lib->full_res_thumb_id = lib->full_preview_id;
    if(!error && 1)
    {
      // mark in-focus pixels:
      const int ht = lib->full_res_thumb_ht;
      const int wd = lib->full_res_thumb_wd;
#ifdef USE_CDF22 // two-stage haar wavelet transform, use HH1 and HH2 to detect very sharp and sharp spots:
      // pretend we already did the first step (coarse will stay in place, maybe even where the pre-demosaic sample was at)
      // _lighttable_cdf22_wtf(lib->full_res_thumb, 1, wd, ht);
      _lighttable_cdf22_wtf(lib->full_res_thumb, 2, wd, ht);
      // go through HH1 and detect sharp clusters:
      memset(lib->full_res_focus, 0, sizeof(dt_focus_cluster_t)*49);
#ifdef _OPENMP
#pragma omp parallel for schedule(static) default(shared)
#endif
      for(int j=0;j<ht-1;j+=4)
        for(int i=0;i<wd-1;i+=4)
        {
          _lighttable_update_focus(lib->full_res_focus, i, j, wd, ht, abs(_from_uint8(lib->full_res_thumb[4*((j+2)*wd + i) + CHANNEL])));
          _lighttable_update_focus(lib->full_res_focus, i, j, wd, ht, abs(_from_uint8(lib->full_res_thumb[4*(j*wd + i+2) + CHANNEL])));
        }

#if 1 // second pass, HH2
      int num_clusters = 0;
      for(int k=0;k<49;k++)
        if(lib->full_res_focus[k].n > wd*ht/49.0f * 0.01f) num_clusters ++;
      fprintf(stderr, "found %d HH1 clusters\n", num_clusters);
      if(num_clusters < 1)
      {
        memset(lib->full_res_focus, 0, sizeof(dt_focus_cluster_t)*49);
        _lighttable_cdf22_wtf(lib->full_res_thumb, 3, wd, ht);
#ifdef _OPENMP
#pragma omp parallel for schedule(static) default(shared)
#endif
        for(int j=0;j<ht-1;j+=8)
          for(int i=0;i<wd-1;i+=8)
          {
            _lighttable_update_focus(lib->full_res_focus, i, j, wd, ht, 4*abs(_from_uint8(lib->full_res_thumb[4*((j+4)*wd + i) + CHANNEL])));
            _lighttable_update_focus(lib->full_res_focus, i, j, wd, ht, 4*abs(_from_uint8(lib->full_res_thumb[4*(j*wd + i+4) + CHANNEL])));
          }
        num_clusters = 0;
        for(int k=0;k<49;k++)
          if(lib->full_res_focus[k].n*4 > wd*ht/49.0f * 0.01f) num_clusters ++;
        fprintf(stderr, "found %d HL2/LH2 clusters\n", num_clusters);
      }
#endif
#undef CHANNEL

#else // simple high pass filter, doesn't work on slighty unsharp/high iso images
      memset(lib->full_res_focus, 0, sizeof(dt_focus_cluster_t)*49);
#ifdef _OPENMP
#pragma omp parallel for schedule(static) default(shared)
#endif
      for(int j=1;j<ht-1;j++)
      {
        int index = 4*j*wd+4;
        for(int i=1;i<wd-1;i++)
        {
          int32_t diff = 4*lib->full_res_thumb[index+1]
                         - lib->full_res_thumb[index-4+1]
                         - lib->full_res_thumb[index+4+1]
                         - lib->full_res_thumb[index-4*wd+1]
                         - lib->full_res_thumb[index+4*wd+1];
          _lighttable_update_focus(lib->full_res_focus, i, j, wd, ht, abs(diff));
          index += 4;
        }
      }
#endif
      // normalize data in clusters:
      for(int k=0;k<49;k++)
      {
        lib->full_res_focus[k].thrs /= (float)lib->full_res_focus[k].n;
        lib->full_res_focus[k].x  /= (float)lib->full_res_focus[k].n;
        lib->full_res_focus[k].x2 /= (float)lib->full_res_focus[k].n;
        lib->full_res_focus[k].y  /= (float)lib->full_res_focus[k].n;
        lib->full_res_focus[k].y2 /= (float)lib->full_res_focus[k].n;
      }
    }
  }
  if(lib->full_res_thumb_id == lib->full_preview_id)
  {
    static float pointerx_c = 0, pointery_c = 0;
    const int32_t stride = cairo_format_stride_for_width (CAIRO_FORMAT_RGB24, lib->full_res_thumb_wd);
    cairo_surface_t *surface = cairo_image_surface_create_for_data (lib->full_res_thumb, CAIRO_FORMAT_RGB24, lib->full_res_thumb_wd, lib->full_res_thumb_ht, stride);
    cairo_save(cr);
    int wd = lib->full_res_thumb_wd, ht = lib->full_res_thumb_ht;
    if(lib->full_res_thumb_orientation & 4)
      wd = lib->full_res_thumb_ht, ht = lib->full_res_thumb_wd;
    if(pointerx >= 0 && pointery >= 0)
    { // avoid jumps in case mouse leaves drawing area
      pointerx_c = pointerx;
      pointery_c = pointery;
    }
    const float tx = -(wd - width ) * CLAMP(pointerx_c/(float)width,  0.0f, 1.0f),
                ty = -(ht - height) * CLAMP(pointery_c/(float)height, 0.0f, 1.0f);
    cairo_translate(cr, tx, ty);
    if(lib->full_res_thumb_orientation & 4)
    {
      cairo_matrix_t m = (cairo_matrix_t){0.0, 1.0, 1.0, 0.0, 0.0, 0.0};
      cairo_transform(cr, &m);
    }
    if(lib->full_res_thumb_orientation & 2)
    {
      cairo_scale(cr, 1, -1);
      cairo_translate(cr, 0, -lib->full_res_thumb_ht-1);
    }
    if(lib->full_res_thumb_orientation & 1)
    {
      cairo_scale(cr, -1, 1);
      cairo_translate(cr, -lib->full_res_thumb_wd-1, 0);
    }
    cairo_set_source_surface (cr, surface, 0, 0);
      cairo_pattern_set_filter(cairo_get_source(cr), CAIRO_FILTER_NEAREST);
    cairo_rectangle(cr, 0, 0, lib->full_res_thumb_wd, lib->full_res_thumb_ht);
    cairo_fill(cr);
    cairo_surface_destroy (surface);

    // draw clustered focus regions
    for(int k=0;k<49;k++)
    {
      const float intens = (lib->full_res_focus[k].thrs - FOCUS_THRS)/FOCUS_THRS;
      if(lib->full_res_focus[k].n > lib->full_res_thumb_wd*lib->full_res_thumb_ht/49.0f * 0.01f)
      // if(intens > 0.5f)
      {
        const float stddevx = sqrtf(lib->full_res_focus[k].x2 - lib->full_res_focus[k].x*lib->full_res_focus[k].x);
        const float stddevy = sqrtf(lib->full_res_focus[k].y2 - lib->full_res_focus[k].y*lib->full_res_focus[k].y);
        cairo_set_source_rgb(cr, intens, 0.0, 0.0);
        cairo_set_line_width(cr, 5.0f*intens);
        cairo_rectangle(cr, lib->full_res_focus[k].x - stddevx, lib->full_res_focus[k].y - stddevy, 2*stddevx, 2*stddevy);
        cairo_stroke(cr);
      }
    }
    cairo_restore(cr);
  }
  else
#endif
  dt_view_image_expose(&(lib->image_over), lib->full_preview_id, cr, width, height, 1, pointerx, pointery, TRUE);
}

void expose(dt_view_t *self, cairo_t *cr, int32_t width, int32_t height, int32_t pointerx, int32_t pointery)
{
  const double start = dt_get_wtime();

  // Let's show full preview if in that state...
  dt_library_t *lib = (dt_library_t *)self->data;

  /* TODO: instead of doing a check here, the call to switch_layout_to
     should be done in the place where the layout was actually changed. */
  const int new_layout = dt_conf_get_int("plugins/lighttable/layout");
  if (lib->layout != new_layout) switch_layout_to(lib, new_layout);

  if( lib->full_preview_id!=-1 )
  {
    expose_full_preview(self, cr, width, height, pointerx, pointery);
  }
  else // we do pass on expose to manager or zoomable
  {
    switch(new_layout)
    {
      case 1: // file manager
        expose_filemanager(self, cr, width, height, pointerx, pointery);
        break;
      default: // zoomable
        expose_zoomable(self, cr, width, height, pointerx, pointery);
        break;
    }
  }
  const double end = dt_get_wtime();
  if (darktable.unmuted & DT_DEBUG_PERF)
    dt_print(DT_DEBUG_LIGHTTABLE, "[lighttable] expose took %0.04f sec\n", end-start);
}

static gboolean
expose_status_accel_callback(GtkAccelGroup *accel_group, GObject *acceleratable,
                         guint keyval, GdkModifierType modifier, gpointer data)
{
  const gboolean status = dt_conf_get_bool("lighttable/ui/expose_statuses");
  dt_conf_set_bool("lighttable/ui/expose_statuses", status==TRUE?FALSE:TRUE);
  dt_control_queue_redraw_center();
  return TRUE;
}

static gboolean
go_up_key_accel_callback(GtkAccelGroup *accel_group, GObject *acceleratable,
                         guint keyval, GdkModifierType modifier, gpointer data)
{
  const int layout = dt_conf_get_int("plugins/lighttable/layout");
  dt_view_t *self = (dt_view_t *)data;
  dt_library_t *lib = (dt_library_t *)self->data;

  if (layout == 1)
    move_view(lib, TOP);
  else
    lib->offset = 0;
  dt_control_queue_redraw_center();
  return TRUE;
}

static gboolean
go_down_key_accel_callback(GtkAccelGroup *accel_group, GObject *acceleratable,
                           guint keyval, GdkModifierType modifier, gpointer data)
{
  const int layout = dt_conf_get_int("plugins/lighttable/layout");
  dt_view_t *self = (dt_view_t *)data;
  dt_library_t *lib = (dt_library_t *)self->data;

  if (layout == 1)
    move_view(lib, BOTTOM);
  else
    lib->offset = 0x1fffffff;
  dt_control_queue_redraw_center();
  return TRUE;
}

static gboolean
go_pgup_key_accel_callback(GtkAccelGroup *accel_group, GObject *acceleratable,
                           guint keyval, GdkModifierType modifier,
                           gpointer data)
{
  dt_view_t *self = (dt_view_t *)data;
  dt_library_t *lib = (dt_library_t *)self->data;
  const int layout = dt_conf_get_int("plugins/lighttable/layout");
  if (layout == 1)
    move_view(lib, PGUP);
  else
  {
    const int iir = dt_conf_get_int("plugins/lighttable/images_in_row");
    const int scroll_by_rows = 4; /* This should be the number of visible rows. */
    const int offset_delta = scroll_by_rows * iir;
    lib->offset = MAX(lib->offset - offset_delta, 0);
  }
  dt_control_queue_redraw_center();
  return TRUE;
}

static gboolean
go_pgdown_key_accel_callback(GtkAccelGroup *accel_group, GObject *acceleratable,
                             guint keyval, GdkModifierType modifier,
                             gpointer data)
{
  dt_view_t *self = (dt_view_t *)data;
  dt_library_t *lib = (dt_library_t *)self->data;
  const int layout = dt_conf_get_int("plugins/lighttable/layout");
  if (layout == 1)
  {
    move_view(lib, PGDOWN);
  }
  else
  {
    const int iir = dt_conf_get_int("plugins/lighttable/images_in_row");
    const int scroll_by_rows = 4; /* This should be the number of visible rows. */
    const int offset_delta = scroll_by_rows * iir;
    lib->offset = MIN(lib->offset + offset_delta, lib->collection_count);
  }
  dt_control_queue_redraw_center();
  return TRUE;
}

static gboolean
realign_key_accel_callback(GtkAccelGroup *accel_group, GObject *acceleratable,
                           guint keyval, GdkModifierType modifier,
                           gpointer data)
{
  dt_view_t *self = (dt_view_t *)data;
  dt_library_t *lib = (dt_library_t *)self->data;
  const int layout = dt_conf_get_int("plugins/lighttable/layout");
  if(layout == 1) move_view(lib, CENTER);
  dt_control_queue_redraw_center();
  return TRUE;
}



static gboolean
star_key_accel_callback(GtkAccelGroup *accel_group, GObject *acceleratable,
                        guint keyval, GdkModifierType modifier, gpointer data)
{
  dt_view_t *self = darktable.view_manager->proxy.lighttable.view;
  int num = GPOINTER_TO_INT(data);
  int32_t mouse_over_id;

  mouse_over_id = dt_view_get_image_to_act_on();

  if(mouse_over_id <= 0)
    dt_ratings_apply_to_selection(num);
  else
    dt_ratings_apply_to_image(mouse_over_id, num);
  _update_collected_images(self);
  return TRUE;
}

static void _lighttable_mipamps_updated_signal_callback(gpointer instance, gpointer user_data)
{
  dt_control_queue_redraw_center();
}

static void
drag_and_drop_received(GtkWidget *widget, GdkDragContext *context, gint x, gint y, GtkSelectionData *selection_data,
                       guint target_type, guint time, gpointer data)
{
  gboolean success = FALSE;

  if((selection_data != NULL) && (gtk_selection_data_get_length(selection_data) >= 0))
  {
    gchar **uri_list = g_strsplit_set((gchar*)gtk_selection_data_get_data(selection_data), "\r\n", 0);
    if(uri_list)
    {
      gchar **image_to_load = uri_list;
      while(*image_to_load)
      {
        dt_load_from_string(*image_to_load, FALSE); // TODO: do we want to open the image in darkroom mode? If yes -> set to TRUE.
        image_to_load++;
      }
    }
    g_strfreev(uri_list);
    success = TRUE;
  }
  gtk_drag_finish(context, success, FALSE, time);
}

void enter(dt_view_t *self)
{
  // init drag&drop of files/folders
  gtk_drag_dest_set(dt_ui_center(darktable.gui->ui), GTK_DEST_DEFAULT_ALL, target_list, n_targets, GDK_ACTION_COPY);
  g_signal_connect(dt_ui_center(darktable.gui->ui), "drag-data-received", G_CALLBACK(drag_and_drop_received), self);

  /* connect to signals */
  dt_control_signal_connect(darktable.signals, DT_SIGNAL_DEVELOP_MIPMAP_UPDATED,
                            G_CALLBACK(_lighttable_mipamps_updated_signal_callback),
                            (gpointer)self);

  gtk_widget_grab_focus(dt_ui_center(darktable.gui->ui));

  // clear some state variables
  dt_library_t *lib = (dt_library_t *)self->data;
  lib->button = 0;
  lib->pan = 0;
}

void dt_lib_remove_child(GtkWidget *widget, gpointer data)
{
  gtk_container_remove(GTK_CONTAINER(data), widget);
}

void leave(dt_view_t *self)
{
  gtk_drag_dest_unset(dt_ui_center(darktable.gui->ui));

  /* disconnect from signals */
  dt_control_signal_disconnect(darktable.signals, G_CALLBACK(_lighttable_mipamps_updated_signal_callback), (gpointer)self);

  // clear some state variables
  dt_library_t *lib = (dt_library_t *)self->data;
  lib->button = 0;
  lib->pan = 0;
}

void reset(dt_view_t *self)
{
  dt_library_t *lib = (dt_library_t *)self->data;
  lib->center = 1;
  lib->track = lib->pan = 0;
  lib->offset = 0x7fffffff;
  lib->first_visible_zoomable    = -1;
  lib->first_visible_filemanager = 0;
  DT_CTL_SET_GLOBAL(lib_image_mouse_over_id, -1);
}


void mouse_enter(dt_view_t *self)
{
  dt_library_t *lib = (dt_library_t *)self->data;
  uint32_t id;
  DT_CTL_GET_GLOBAL(id, lib_image_mouse_over_id);
  if(id == -1)
    DT_CTL_SET_GLOBAL(lib_image_mouse_over_id, lib->last_mouse_over_id); // this seems to be needed to fix the strange events fluxbox emits
}

void mouse_leave(dt_view_t *self)
{
  dt_library_t *lib = (dt_library_t *)self->data;
  DT_CTL_GET_GLOBAL(lib->last_mouse_over_id, lib_image_mouse_over_id); // see mouse_enter (re: fluxbox)
  if(!lib->pan && dt_conf_get_int("plugins/lighttable/images_in_row") != 1)
  {
    DT_CTL_SET_GLOBAL(lib_image_mouse_over_id, -1);
    dt_control_queue_redraw_center();
  }
}



int scrolled(dt_view_t *self, double x, double y, int up, int state)
{
  dt_library_t *lib = (dt_library_t *)self->data;
  const int layout = dt_conf_get_int("plugins/lighttable/layout");
  if(lib->full_preview_id > -1)
  {
    if(up) lib->track = -DT_LIBRARY_MAX_ZOOM;
    else   lib->track = +DT_LIBRARY_MAX_ZOOM;
  }
  else if(layout == 1 && state == 0)
  {
    if(up) move_view(lib, UP);
    else   move_view(lib, DOWN);
  }
  else
  {
    int zoom = dt_conf_get_int("plugins/lighttable/images_in_row");
    if(up)
    {
      zoom--;
      if(zoom < 1)
        zoom = 1;
      else if (layout == 1)
        zoom_around_image(lib, x, y, self->width, self->height, zoom+1, zoom);
    }
    else
    {
      zoom++;
      if(zoom > 2*DT_LIBRARY_MAX_ZOOM)
        zoom = 2*DT_LIBRARY_MAX_ZOOM;
      else if (layout == 1)
        zoom_around_image(lib, x, y, self->width, self->height, zoom-1, zoom);
    }
    dt_view_lighttable_set_zoom(darktable.view_manager, zoom);
  }
  return 0;
}


void mouse_moved(dt_view_t *self, double x, double y, double pressure, int which)
{
  dt_control_queue_redraw_center();
}


int button_released(dt_view_t *self, double x, double y, int which, uint32_t state)
{
  dt_library_t *lib = (dt_library_t *)self->data;
  lib->pan = 0;
  if(which == 1) dt_control_change_cursor(GDK_LEFT_PTR);
  return 1;
}


int button_pressed(dt_view_t *self, double x, double y, double pressure, int which, int type, uint32_t state)
{
  dt_library_t *lib = (dt_library_t *)self->data;
  lib->modifiers = state;
  lib->button = which;
  lib->select_offset_x = lib->zoom_x;
  lib->select_offset_y = lib->zoom_y;
  lib->select_offset_x += x;
  lib->select_offset_y += y;
  lib->pan = 1;
  if(which == 1) dt_control_change_cursor(GDK_HAND1);
  if(which == 1 && type == GDK_2BUTTON_PRESS) return 0;
  // image button pressed?
  if(which == 1)
  {
    switch(lib->image_over)
    {
      case DT_VIEW_DESERT:
      {
        int32_t id;
        DT_CTL_GET_GLOBAL(id, lib_image_mouse_over_id);

        if ((lib->modifiers & (GDK_SHIFT_MASK|GDK_CONTROL_MASK)) == 0)
          dt_selection_select_single(darktable.selection, id);
        else if ((lib->modifiers & (GDK_CONTROL_MASK)) == GDK_CONTROL_MASK)
          dt_selection_toggle(darktable.selection, id);
        else if ((lib->modifiers & (GDK_SHIFT_MASK)) == GDK_SHIFT_MASK)
          dt_selection_select_range(darktable.selection, id);

        break;
      }
      case DT_VIEW_REJECT:
      case DT_VIEW_STAR_1:
      case DT_VIEW_STAR_2:
      case DT_VIEW_STAR_3:
      case DT_VIEW_STAR_4:
      case DT_VIEW_STAR_5:
      {
        int32_t mouse_over_id;
        DT_CTL_GET_GLOBAL(mouse_over_id, lib_image_mouse_over_id);
        const dt_image_t *cimg = dt_image_cache_read_get(darktable.image_cache, mouse_over_id);
        dt_image_t *image = dt_image_cache_write_get(darktable.image_cache, cimg);
        if(image)
        {
          if(lib->image_over == DT_VIEW_STAR_1 && ((image->flags & 0x7) == 1)) image->flags &= ~0x7;
          else if(lib->image_over == DT_VIEW_REJECT && ((image->flags & 0x7) == 6)) image->flags &= ~0x7;
          else
          {
            image->flags &= ~0x7;
            image->flags |= lib->image_over;
          }
          dt_image_cache_write_release(darktable.image_cache, image, DT_IMAGE_CACHE_SAFE);
        }
        dt_image_cache_read_release(darktable.image_cache, image);
        _update_collected_images(self);
        break;
      }
      case DT_VIEW_GROUP:
      {
        int32_t mouse_over_id;
        DT_CTL_GET_GLOBAL(mouse_over_id, lib_image_mouse_over_id);
        const dt_image_t *image = dt_image_cache_read_get(darktable.image_cache, mouse_over_id);
        if(!image) return 0;
        int group_id = image->group_id;
        int id = image->id;
        dt_image_cache_read_release(darktable.image_cache, image);
        if(state & (GDK_SHIFT_MASK | GDK_CONTROL_MASK)) // just add the whole group to the selection. TODO: make this also work for collapsed groups.
        {
          sqlite3_stmt *stmt;
          DT_DEBUG_SQLITE3_PREPARE_V2(dt_database_get(darktable.db), "insert or ignore into selected_images select id from images where group_id = ?1", -1, &stmt, NULL);
          DT_DEBUG_SQLITE3_BIND_INT(stmt, 1, group_id);
          sqlite3_step(stmt);
          sqlite3_finalize(stmt);
        }
        else if(group_id == darktable.gui->expanded_group_id) // the group is already expanded, so ...
        {
          if(id == darktable.gui->expanded_group_id) // ... collapse it
            darktable.gui->expanded_group_id = -1;
          else                                       // ... make the image the new representative of the group
            darktable.gui->expanded_group_id = dt_grouping_change_representative(id);
        }
        else // expand the group
          darktable.gui->expanded_group_id = group_id;
        dt_collection_update_query(darktable.collection);
        break;
      }
      default:
        return 0;
    }
  }
  return 1;
}

int key_released(dt_view_t *self, guint key, guint state)
{
  dt_control_accels_t *accels = &darktable.control->accels;
  dt_library_t *lib = (dt_library_t *)self->data;

  if(!darktable.control->key_accelerators_on)
    return 0;

  if(key == accels->lighttable_preview.accel_key
      && state == accels->lighttable_preview.accel_mods && lib->full_preview_id !=-1)
  {

    lib->full_preview_id = -1;
    DT_CTL_SET_GLOBAL(lib_image_mouse_over_id, -1);

    dt_ui_panel_show(darktable.gui->ui, DT_UI_PANEL_LEFT,   ( lib->full_preview & 1));
    dt_ui_panel_show(darktable.gui->ui, DT_UI_PANEL_RIGHT,  ( lib->full_preview & 2));
    dt_ui_panel_show(darktable.gui->ui, DT_UI_PANEL_CENTER_BOTTOM, ( lib->full_preview & 4));
    dt_ui_panel_show(darktable.gui->ui, DT_UI_PANEL_CENTER_TOP,    ( lib->full_preview & 8));
    dt_ui_panel_show(darktable.gui->ui, DT_UI_PANEL_TOP,    ( lib->full_preview & 16));

    lib->full_preview = 0;
  }

  return 1;
}

int key_pressed(dt_view_t *self, guint key, guint state)
{
  dt_library_t *lib = (dt_library_t *)self->data;
  dt_control_accels_t *accels = &darktable.control->accels;

  if(!darktable.control->key_accelerators_on)
    return 0;

  int zoom = dt_conf_get_int("plugins/lighttable/images_in_row");

  const int layout = dt_conf_get_int("plugins/lighttable/layout");

  if(key == accels->lighttable_preview.accel_key
      && state == accels->lighttable_preview.accel_mods)
  {
    int32_t mouse_over_id;
    DT_CTL_GET_GLOBAL(mouse_over_id, lib_image_mouse_over_id);
    if(lib->full_preview_id == -1 && mouse_over_id != -1 )
    {
      // encode panel visibility into full_preview
      lib->full_preview = 0;
      lib->full_preview_id = mouse_over_id;

      // let's hide some gui components
      lib->full_preview |= (dt_ui_panel_visible(darktable.gui->ui, DT_UI_PANEL_LEFT)&1) << 0;
      dt_ui_panel_show(darktable.gui->ui, DT_UI_PANEL_LEFT, FALSE);
      lib->full_preview |= (dt_ui_panel_visible(darktable.gui->ui, DT_UI_PANEL_RIGHT)&1) << 1;
      dt_ui_panel_show(darktable.gui->ui, DT_UI_PANEL_RIGHT, FALSE);
      lib->full_preview |= (dt_ui_panel_visible(darktable.gui->ui, DT_UI_PANEL_CENTER_BOTTOM)&1) << 2;
      dt_ui_panel_show(darktable.gui->ui, DT_UI_PANEL_CENTER_BOTTOM, FALSE);
      lib->full_preview |= (dt_ui_panel_visible(darktable.gui->ui, DT_UI_PANEL_CENTER_TOP)&1) << 3;
      dt_ui_panel_show(darktable.gui->ui, DT_UI_PANEL_CENTER_TOP, FALSE);
      lib->full_preview |= (dt_ui_panel_visible(darktable.gui->ui, DT_UI_PANEL_TOP)&1) << 4;
      dt_ui_panel_show(darktable.gui->ui, DT_UI_PANEL_TOP, FALSE);

      //dt_dev_invalidate(darktable.develop);
    }
    return 1;
  }

  if(key == accels->lighttable_left.accel_key
      && state == accels->lighttable_left.accel_mods)
  {
    if (lib->full_preview_id > -1) lib->track = -DT_LIBRARY_MAX_ZOOM;
    else if(layout == 1 && zoom == 1) move_view(lib, UP);
    else lib->track = -1;
    return 1;
  }

  if(key == accels->lighttable_right.accel_key
      && state == accels->lighttable_right.accel_mods)
  {
    if (lib->full_preview_id > -1) lib->track = +DT_LIBRARY_MAX_ZOOM;
    else if(layout == 1 && zoom == 1) move_view(lib, DOWN);
    else lib->track = 1;
    return 1;
  }

  if(key == accels->lighttable_up.accel_key
      && state == accels->lighttable_up.accel_mods)
  {
    if (lib->full_preview_id > -1) lib->track = -DT_LIBRARY_MAX_ZOOM;
    else if(layout == 1) move_view(lib, UP);
    else lib->track = -DT_LIBRARY_MAX_ZOOM;
    return 1;
  }

  if(key == accels->lighttable_down.accel_key
      && state == accels->lighttable_down.accel_mods)
  {
    if (lib->full_preview_id > -1) lib->track = +DT_LIBRARY_MAX_ZOOM;
    else if(layout == 1) move_view(lib, DOWN);
    else lib->track = DT_LIBRARY_MAX_ZOOM;
    return 1;
  }

  if(key == accels->lighttable_center.accel_key
      && state == accels->lighttable_center.accel_mods)
  {
    lib->center = 1;
    return 1;
  }
  return 0;
}

void border_scrolled(dt_view_t *view, double x, double y, int which, int up)
{
  dt_library_t *lib = (dt_library_t *)view->data;
  int layout = lib->layout;
  if (layout == 1)
  {
    if(which == 0 || which == 1)
    {
      if(up) move_view(lib, UP);
      else   move_view(lib, DOWN);
    }
  }
  else
  {
    if(which == 0 || which == 1)
    {
      if(up) lib->track = -DT_LIBRARY_MAX_ZOOM;
      else   lib->track =  DT_LIBRARY_MAX_ZOOM;
    }
    else if(which == 2 || which == 3)
    {
      if(up) lib->track = -1;
      else   lib->track =  1;
    }
  }

  dt_control_queue_redraw();
}

void init_key_accels(dt_view_t *self)
{
  // Initializing accelerators

  // Rating keys
  dt_accel_register_view(self, NC_("accel", "rate 0"), GDK_KEY_0, 0);
  dt_accel_register_view(self, NC_("accel", "rate 1"), GDK_KEY_1, 0);
  dt_accel_register_view(self, NC_("accel", "rate 2"), GDK_KEY_2, 0);
  dt_accel_register_view(self, NC_("accel", "rate 3"), GDK_KEY_3, 0);
  dt_accel_register_view(self, NC_("accel", "rate 4"), GDK_KEY_4, 0);
  dt_accel_register_view(self, NC_("accel", "rate 5"), GDK_KEY_5, 0);
  dt_accel_register_view(self, NC_("accel", "rate reject"), GDK_KEY_r, 0);

  dt_accel_register_view(self, NC_("accel", "expose statuses"), 0, 0);

  // Navigation keys
  dt_accel_register_view(self, NC_("accel", "navigate up"),
                         GDK_KEY_g, 0);
  dt_accel_register_view(self, NC_("accel", "navigate down"),
                         GDK_KEY_g, GDK_SHIFT_MASK);
  dt_accel_register_view(self, NC_("accel", "navigate page up"),
                         GDK_KEY_Page_Up, 0);
  dt_accel_register_view(self, NC_("accel", "navigate page down"),
                         GDK_KEY_Page_Down, 0);

  // Color keys
  dt_accel_register_view(self, NC_("accel", "color red"), GDK_KEY_F1, 0);
  dt_accel_register_view(self, NC_("accel", "color yellow"), GDK_KEY_F2, 0);
  dt_accel_register_view(self, NC_("accel", "color green"), GDK_KEY_F3, 0);
  dt_accel_register_view(self, NC_("accel", "color blue"), GDK_KEY_F4, 0);
  dt_accel_register_view(self, NC_("accel", "color purple"), GDK_KEY_F5, 0);

  // Scroll keys
  dt_accel_register_view(self, NC_("accel", "scroll up"),
                         GDK_KEY_Up, 0);
  dt_accel_register_view(self, NC_("accel", "scroll down"),
                         GDK_KEY_Down, 0);
  dt_accel_register_view(self, NC_("accel", "scroll left"),
                         GDK_KEY_Left, 0);
  dt_accel_register_view(self, NC_("accel", "scroll right"),
                         GDK_KEY_Right, 0);
  dt_accel_register_view(self, NC_("accel", "scroll center"),
                         GDK_KEY_apostrophe, 0);
  dt_accel_register_view(self, NC_("accel", "realign images to grid"),
                         GDK_KEY_l, 0);

  // Preview key
  dt_accel_register_view(self, NC_("accel", "preview"), GDK_KEY_z, 0);
}

void connect_key_accels(dt_view_t *self)
{
  GClosure *closure;

  // Rating keys
  closure = g_cclosure_new(
              G_CALLBACK(star_key_accel_callback),
              GINT_TO_POINTER(DT_VIEW_DESERT), NULL);
  dt_accel_connect_view(self, "rate 0", closure);
  closure = g_cclosure_new(
              G_CALLBACK(star_key_accel_callback),
              GINT_TO_POINTER(DT_VIEW_STAR_1), NULL);
  dt_accel_connect_view(self, "rate 1", closure);
  closure = g_cclosure_new(
              G_CALLBACK(star_key_accel_callback),
              GINT_TO_POINTER(DT_VIEW_STAR_2), NULL);
  dt_accel_connect_view(self, "rate 2", closure);
  closure = g_cclosure_new(
              G_CALLBACK(star_key_accel_callback),
              GINT_TO_POINTER(DT_VIEW_STAR_3), NULL);
  dt_accel_connect_view(self, "rate 3", closure);
  closure = g_cclosure_new(
              G_CALLBACK(star_key_accel_callback),
              GINT_TO_POINTER(DT_VIEW_STAR_4), NULL);
  dt_accel_connect_view(self, "rate 4", closure);
  closure = g_cclosure_new(
              G_CALLBACK(star_key_accel_callback),
              GINT_TO_POINTER(DT_VIEW_STAR_5), NULL);
  dt_accel_connect_view(self, "rate 5", closure);
  closure = g_cclosure_new(
              G_CALLBACK(star_key_accel_callback),
              GINT_TO_POINTER(DT_VIEW_REJECT), NULL);
  dt_accel_connect_view(self, "rate reject", closure);

  // expose image status
  closure = g_cclosure_new(
              G_CALLBACK(expose_status_accel_callback),
              (gpointer)self, NULL);
  dt_accel_connect_view(self, "expose statuses", closure);

  // Navigation keys
  closure = g_cclosure_new(
              G_CALLBACK(go_up_key_accel_callback),
              (gpointer)self, NULL);
  dt_accel_connect_view(self, "navigate up", closure);
  closure = g_cclosure_new(
              G_CALLBACK(go_down_key_accel_callback),
              (gpointer)self, NULL);
  dt_accel_connect_view(self, "navigate down", closure);
  closure = g_cclosure_new(
              G_CALLBACK(go_pgup_key_accel_callback),
              (gpointer)self, NULL);
  dt_accel_connect_view(self, "navigate page up", closure);
  closure = g_cclosure_new(
              G_CALLBACK(go_pgdown_key_accel_callback),
              (gpointer)self, NULL);
  dt_accel_connect_view(self, "navigate page down", closure);
  closure = g_cclosure_new(
              G_CALLBACK(realign_key_accel_callback),
              (gpointer)self, NULL);
  dt_accel_connect_view(self, "realign images to grid", closure);
  // Color keys
  closure = g_cclosure_new(G_CALLBACK(dt_colorlabels_key_accel_callback),
                           GINT_TO_POINTER(0), NULL);
  dt_accel_connect_view(self, "color red", closure);
  closure = g_cclosure_new(G_CALLBACK(dt_colorlabels_key_accel_callback),
                           GINT_TO_POINTER(1), NULL);
  dt_accel_connect_view(self, "color yellow", closure);
  closure = g_cclosure_new(G_CALLBACK(dt_colorlabels_key_accel_callback),
                           GINT_TO_POINTER(2), NULL);
  dt_accel_connect_view(self, "color green", closure);
  closure = g_cclosure_new(G_CALLBACK(dt_colorlabels_key_accel_callback),
                           GINT_TO_POINTER(3), NULL);
  dt_accel_connect_view(self, "color blue", closure);
  closure = g_cclosure_new(G_CALLBACK(dt_colorlabels_key_accel_callback),
                           GINT_TO_POINTER(4), NULL);
  dt_accel_connect_view(self, "color purple", closure);

}

// modelines: These editor modelines have been set for all relevant files by tools/update_modelines.sh
// vim: shiftwidth=2 expandtab tabstop=2 cindent
// kate: tab-indents: off; indent-width 2; replace-tabs on; indent-mode cstyle; remove-trailing-space on;<|MERGE_RESOLUTION|>--- conflicted
+++ resolved
@@ -69,7 +69,6 @@
                              guint keyval, GdkModifierType modifier,
                              gpointer data);
 
-<<<<<<< HEAD
 typedef struct dt_focus_cluster_t
 {
   uint64_t n;
@@ -77,9 +76,8 @@
   float thrs;
 }
 dt_focus_cluster_t;
-=======
+
 static void _update_collected_images(dt_view_t *self);
->>>>>>> 42b09a24
 
 /**
  * this organises the whole library:
