/*
    This file is part of darktable,
    copyright (c) 2010-2011 johannes hanika
    copyright (c) 2010-2012 henrik andersson

    darktable is free software: you can redistribute it and/or modify
    it under the terms of the GNU General Public License as published by
    the Free Software Foundation, either version 3 of the License, or
    (at your option) any later version.

    darktable is distributed in the hope that it will be useful,
    but WITHOUT ANY WARRANTY; without even the implied warranty of
    MERCHANTABILITY or FITNESS FOR A PARTICULAR PURPOSE.  See the
    GNU General Public License for more details.

    You should have received a copy of the GNU General Public License
    along with darktable.  If not, see <http://www.gnu.org/licenses/>.
*/
#include "common/darktable.h"
#include "common/collection.h"
#include "common/image.h"
#include "common/image_cache.h"
#include "common/mipmap_cache.h"
#include "common/imageio.h"
#include "common/imageio_dng.h"
#include "common/similarity.h"
#include "common/exif.h"
#include "common/film.h"
#include "common/history.h"
#include "common/imageio_module.h"
#include "common/debug.h"
#include "common/tags.h"
#include "common/debug.h"
#include "common/gpx.h"
#include "control/conf.h"
#include "control/jobs/control_jobs.h"

#include "gui/gtk.h"

#include <glib.h>
#include <glib/gstdio.h>

#if GLIB_CHECK_VERSION (2, 26, 0)
typedef struct dt_control_time_offset_t
{
  long int offset;
} dt_control_time_offset_t;

typedef struct dt_control_gpx_apply_t
{
  gchar *filename;
  gchar *tz;
} dt_control_gpx_apply_t;
#endif

typedef struct dt_control_export_t
{
  int max_width, max_height, format_index, storage_index;
  gboolean high_quality;
  char style[128];
} dt_control_export_t;

void dt_control_write_sidecar_files()
{
  dt_job_t j;
  dt_control_write_sidecar_files_job_init(&j);
  dt_control_add_job(darktable.control, &j);
}

void dt_control_write_sidecar_files_job_init(dt_job_t *job)
{
  dt_control_job_init(job, "write sidecar files");
  job->execute = &dt_control_write_sidecar_files_job_run;
  dt_control_image_enumerator_t *t = (dt_control_image_enumerator_t *)job->param;
  dt_control_image_enumerator_job_selected_init(t);
}

int32_t dt_control_write_sidecar_files_job_run(dt_job_t *job)
{
  long int imgid = -1;
  dt_control_image_enumerator_t *t1 = (dt_control_image_enumerator_t *)job->param;
  GList *t = t1->index;
  while(t)
  {
    imgid = (long int)t->data;
    const dt_image_t *img = dt_image_cache_read_get(darktable.image_cache, (int32_t)imgid);
    char dtfilename[DT_MAX_PATH_LEN+4];
    dt_image_full_path(img->id, dtfilename, DT_MAX_PATH_LEN);
    char *c = dtfilename + strlen(dtfilename);
    sprintf(c, ".xmp");
    dt_exif_xmp_write(imgid, dtfilename);
    dt_image_cache_read_release(darktable.image_cache, img);
    t = g_list_delete_link(t, t);
  }
  return 0;
}


#define _INDEXER_UPDATE_HISTOGRAM		1
#define _INDEXER_UPDATE_LIGHTMAP		2
#define _INDEXER_IMAGE_FILE_REMOVED		4

typedef struct _control_indexer_img_t
{
  uint32_t id;
  uint32_t flags;
} _control_indexer_img_t;

int32_t dt_control_indexer_job_run(dt_job_t *job)
{
  // if no indexing was requested, bail out:
  if(!dt_conf_get_bool("run_similarity_indexer")) return 0;

  /*
   * First pass run thru ALL images and collect the ones who needs to update
   *  \TODO in the future lets have a indexer table with ids filed with images
   *  thats need some kind of reindexing.. all mark dirty functions adds image
   *  to this table--
   */
  // temp memory for uncompressed images:
  uint8_t *scratchmem = dt_mipmap_cache_alloc_scratchmem(darktable.mipmap_cache);

  GList *images=NULL;
  sqlite3_stmt *stmt;
  DT_DEBUG_SQLITE3_PREPARE_V2(dt_database_get(darktable.db), "select images.id,film_rolls.folder||'/'||images.filename,images.histogram,images.lightmap from images,film_rolls where film_rolls.id = images.film_id", -1, &stmt, NULL);
  while(sqlite3_step(stmt) == SQLITE_ROW)
  {
    _control_indexer_img_t *idximg=g_malloc(sizeof( _control_indexer_img_t));
    memset(idximg,0,sizeof(_control_indexer_img_t));
    idximg->id = sqlite3_column_int(stmt,0);

    /* first check if image file exists on disk */
    const char *filename = (const char *)sqlite3_column_text(stmt, 1);
    if (filename && !g_file_test(filename, G_FILE_TEST_IS_REGULAR))
      idximg->flags |= _INDEXER_IMAGE_FILE_REMOVED;


    /* check if histogram should be updated */
    if (sqlite3_column_bytes(stmt, 2) != sizeof(dt_similarity_histogram_t))
      idximg->flags |= _INDEXER_UPDATE_HISTOGRAM;

    /* check if lightmap should be updated */
    if (sqlite3_column_bytes(stmt, 3) != sizeof(dt_similarity_lightmap_t))
      idximg->flags |= _INDEXER_UPDATE_LIGHTMAP;


    /* if image is flagged add to collection */
    if (idximg->flags != 0)
      images = g_list_append(images, idximg);
    else
      g_free(idximg);
  }
  sqlite3_finalize(stmt);


  /*
   * Second pass, run thru collected images thats
   *  need reindexing...
   */
  GList *imgitem = g_list_first(images);
  if(imgitem)
  {
    char message[512]= {0};
    double fraction=0;
    int total = g_list_length(images);

    guint *jid = NULL;

    /* background job plate only if more then one image is reindexed */
    if (total > 1)
    {
      snprintf(message, 512, ngettext ("re-indexing %d image", "re-indexing %d images", total), total );
      jid = (guint *)dt_control_backgroundjobs_create(darktable.control, 0, message);
    }

    do
    {
      // bail out if we're shutting down:
      if(!dt_control_running()) break;
      // if indexer was switched off during runtime, respect that as soon as we can:
      if(!dt_conf_get_bool("run_similarity_indexer")) break;

      /* get the _control_indexer_img_t pointer */
      _control_indexer_img_t *idximg = imgitem->data;

      /*
       * Check if image has been delete from disk
       */
      if ((idximg->flags&_INDEXER_IMAGE_FILE_REMOVED))
      {
        /* file does not exist on disk lets delete image reference from database */
        //char query[512]={0};

        // \TODO dont delete move to an temp table and let user to revalidate

        /*sprintf(query,"delete from history where imgid=%d",idximg->id);
          DT_DEBUG_SQLITE3_EXEC(darktable.db, query, NULL, NULL, NULL);
          sprintf(query,"delete from tagged_images where imgid=%d",idximg->id);
          DT_DEBUG_SQLITE3_EXEC(darktable.db, query, NULL, NULL, NULL);
          sprintf(query,"delete from images where id=%d",idximg->id);
          DT_DEBUG_SQLITE3_EXEC(darktable.db, query, NULL, NULL, NULL);*/

        /* no need to additional work */
        continue;
      }


      /*
       *  Check if image histogram or lightmap should be updated.
       *   those indexing that involves a image pipe should fall into this
       */
      if ( (idximg->flags&_INDEXER_UPDATE_HISTOGRAM) ||  (idximg->flags&_INDEXER_UPDATE_LIGHTMAP) )
      {
        /* get a mipmap of image to analyse */
        dt_mipmap_buffer_t buf;
        dt_mipmap_cache_read_get(darktable.mipmap_cache, &buf, idximg->id, DT_MIPMAP_2, DT_MIPMAP_BLOCKING);
        // pointer owned by the cache or == scratchmem, no need to free this one:
        uint8_t *buf_decompressed = dt_mipmap_cache_decompress(&buf, scratchmem);

        if (!(buf.width * buf.height))
          continue;

        /*
         * Generate similarity histogram data if requested
         */
        if ( (idximg->flags&_INDEXER_UPDATE_HISTOGRAM) )
        {
          dt_similarity_histogram_t histogram;
          float bucketscale = (float)DT_SIMILARITY_HISTOGRAM_BUCKETS/(float)0xff;
          for(int j=0; j<(4*buf.width*buf.height); j+=4)
          {
            /* swap rgb and scale to bucket index */
            uint8_t rgb[3];

            for(int k=0; k<3; k++)
              rgb[k] = (int)((buf_decompressed[j+2-k]/(float)0xff) * bucketscale);

            /* distribute rgb into buckets */
            for(int k=0; k<3; k++)
              histogram.rgbl[rgb[k]][k]++;

            /* distribute lum into buckets */
            uint8_t lum = MAX(MAX(rgb[0], rgb[1]), rgb[2]);
            histogram.rgbl[lum][3]++;
          }

          for(int k=0; k<DT_SIMILARITY_HISTOGRAM_BUCKETS; k++)
            for (int j=0; j<4; j++)
              histogram.rgbl[k][j] /= (buf.width*buf.height);

          /* store the histogram data */
          dt_similarity_histogram_store(idximg->id, &histogram);

        }

        /*
         * Generate scaledowned similarity lightness map if requested
         */
        if ( (idximg->flags&_INDEXER_UPDATE_LIGHTMAP) )
        {
          dt_similarity_lightmap_t lightmap;
          memset(&lightmap,0,sizeof(dt_similarity_lightmap_t));

          /*
           * create a pixbuf out of the image for downscaling
           */

          /* first of setup a standard rgb buffer, swap bgr in same routine */
          uint8_t *rgbbuf = g_malloc(buf.width*buf.height*3);
          for(int j=0; j<(buf.width*buf.height); j++)
            for(int k=0; k<3; k++)
              rgbbuf[3*j+k] = buf_decompressed[4*j+2-k];


          /* then create pixbuf and scale down to lightmap size */
          GdkPixbuf *source = gdk_pixbuf_new_from_data(rgbbuf,GDK_COLORSPACE_RGB,FALSE,8,buf.width,buf.height,(buf.width*3),NULL,NULL);
          GdkPixbuf *scaled = gdk_pixbuf_scale_simple(source,DT_SIMILARITY_LIGHTMAP_SIZE,DT_SIMILARITY_LIGHTMAP_SIZE,GDK_INTERP_HYPER);

          /* copy scaled data into lightmap */
          uint8_t min=0xff,max=0;
          uint8_t *spixels = gdk_pixbuf_get_pixels(scaled);

          for(int j=0; j<(DT_SIMILARITY_LIGHTMAP_SIZE*DT_SIMILARITY_LIGHTMAP_SIZE); j++)
          {
            /* copy rgb */
            for(int k=0; k<3; k++)
              lightmap.pixels[4*j+k] = spixels[3*j+k];

            /* average intensity into 4th channel */
            lightmap.pixels[4*j+3] =  (lightmap.pixels[4*j+0]+ lightmap.pixels[4*j+1]+ lightmap.pixels[4*j+2])/3.0;
            min = MIN(min, lightmap.pixels[4*j+3]);
            max = MAX(max, lightmap.pixels[4*j+3]);
          }

          /* contrast stretch each channel in lightmap
           *  TODO: do we want this...
           */
          float scale=0;
          int range = max-min;
          if(range==0)
            scale = 1.0;
          else
            scale = 0xff/range;
          for(int j=0; j<(DT_SIMILARITY_LIGHTMAP_SIZE*DT_SIMILARITY_LIGHTMAP_SIZE); j++)
          {
            for(int k=0; k<4; k++)
              lightmap.pixels[4*j+k] = (lightmap.pixels[4*j+k]-min)*scale;
          }

          /* free some resources */
          g_object_unref(scaled);
          g_object_unref(source);

          g_free(rgbbuf);

          /* store the lightmap */
          dt_similarity_lightmap_store(idximg->id, &lightmap);
        }


        /* no use for buffer anymore release the mipmap */
        dt_mipmap_cache_read_release(darktable.mipmap_cache, &buf);

      }

      /* update background progress */
      if (jid)
      {
        fraction+=1.0/total;
        dt_control_backgroundjobs_progress(darktable.control, jid, fraction);
      }

    }
    while ((imgitem=g_list_next(imgitem)) && dt_control_job_get_state(job) != DT_JOB_STATE_CANCELLED);


    /* cleanup */
    if (jid)
      dt_control_backgroundjobs_destroy(darktable.control, jid);
  }

  free(scratchmem);

  /*
   * Indexing opertions finished, lets reschedule the indexer
   * unless control is shutting down...
   */
  if(dt_control_running())
    dt_control_start_indexer();

  return 0;
}


typedef struct _control_match_similar_job_param_t
{
  uint32_t imgid;
  dt_similarity_t data;
} _control_match_similar_job_param_t;

int32_t dt_control_match_similar_job_run(dt_job_t *job)
{
  _control_match_similar_job_param_t *t = (_control_match_similar_job_param_t *)job->param;
  dt_similarity_match_image(t->imgid, &t->data);
  return 0;
}

static float
envelope(const float xx)
{
  const float x = CLAMPS(xx, 0.0f, 1.0f);
  // const float alpha = 2.0f;
  const float beta = 0.5f;
  if(x < beta)
  {
    // return 1.0f-fabsf(x/beta-1.0f)^2
    const float tmp = fabsf(x/beta-1.0f);
    return 1.0f-tmp*tmp;
  }
  else
  {
    const float tmp1 = (1.0f-x)/(1.0f-beta);
    const float tmp2 = tmp1*tmp1;
    const float tmp3 = tmp2*tmp1;
    return 3.0f*tmp2 - 2.0f*tmp3;
  }
}

int32_t dt_control_merge_hdr_job_run(dt_job_t *job)
{
  long int imgid = -1;
  dt_control_image_enumerator_t *t1 = (dt_control_image_enumerator_t *)job->param;
  GList *t = t1->index;
  int total = g_list_length(t);
  char message[512]= {0};
  double fraction=0;
  snprintf(message, 512, ngettext ("merging %d image", "merging %d images", total), total );

  const guint *jid = dt_control_backgroundjobs_create(darktable.control, 1, message);

  float *pixels = NULL;
  float *weight = NULL;
  int wd = 0, ht = 0, first_imgid = -1;
  uint32_t filter = 0;
  float whitelevel = 0.0f;
  total ++;
  while(t)
  {
    imgid = (long int)t->data;
    dt_mipmap_buffer_t buf;
    dt_mipmap_cache_read_get(darktable.mipmap_cache, &buf, imgid, DT_MIPMAP_FULL, DT_MIPMAP_BLOCKING);
    // just take a copy. also do it after blocking read, so filters and bpp will make sense.
    const dt_image_t *img = dt_image_cache_read_get(darktable.image_cache, imgid);
    dt_image_t image = *img;
    dt_image_cache_read_release(darktable.image_cache, img);
    if(image.filters == 0 || image.bpp != sizeof(uint16_t))
    {
      dt_control_log(_("exposure bracketing only works on raw images"));
      dt_mipmap_cache_read_release(darktable.mipmap_cache, &buf);
      free(pixels);
      free(weight);
      goto error;
    }
    filter = dt_image_flipped_filter(img);
    if(buf.size != DT_MIPMAP_FULL)
    {
      dt_control_log(_("failed to get raw buffer from image `%s'"), image.filename);
      dt_mipmap_cache_read_release(darktable.mipmap_cache, &buf);
      free(pixels);
      free(weight);
      goto error;
    }

    if(!pixels)
    {
      first_imgid = imgid;
      pixels = (float *)malloc(sizeof(float)*image.width*image.height);
      weight = (float *)malloc(sizeof(float)*image.width*image.height);
      memset(pixels, 0x0, sizeof(float)*image.width*image.height);
      memset(weight, 0x0, sizeof(float)*image.width*image.height);
      wd = image.width;
      ht = image.height;
    }
    else if(image.width != wd || image.height != ht)
    {
      dt_control_log(_("images have to be of same size!"));
      free(pixels);
      free(weight);
      dt_mipmap_cache_read_release(darktable.mipmap_cache, &buf);
      goto error;
    }
    // if no valid exif data can be found, assume peleng fisheye at f/16, 8mm, with half of the light lost in the system => f/22
    const float eap = image.exif_aperture > 0.0f ? image.exif_aperture : 22.0f;
    const float efl = image.exif_focal_length > 0.0f ? image.exif_focal_length : 8.0f;
    const float rad = .5f * efl/eap;
    const float aperture = M_PI * rad * rad;
    const float iso = image.exif_iso > 0.0f ? image.exif_iso : 100.0f;
    const float exp = image.exif_exposure > 0.0f ? image.exif_exposure : 1.0f;
    const float cal = 100.0f/(aperture*exp*iso);
    // about proportional to how many photons we can expect from this shot:
    const float photoncnt = 100.0f*aperture*exp/iso;
    // stupid, but we don't know the real sensor saturation level:
    uint16_t saturation = 0;
    for(int k=0; k<wd*ht; k++)
      saturation = MAX(saturation, ((uint16_t *)buf.buf)[k]);
    // seems to be around 64500--64700 for 5dm2
    // fprintf(stderr, "saturation: %u\n", saturation);
    whitelevel = fmaxf(whitelevel, saturation*cal);
#ifdef _OPENMP
    #pragma omp parallel for schedule(static) default(none) shared(buf, pixels, weight, wd, ht, saturation)
#endif
    for(int k=0; k<wd*ht; k++)
    {
      const uint16_t in = ((uint16_t *)buf.buf)[k];
      // weights based on siggraph 12 poster
      // zijian zhu, zhengguo li, susanto rahardja, pasi fraenti
      // 2d denoising factor for high dynamic range imaging
      float w = envelope(in/(float)saturation) * photoncnt;
      // in case we are black and drop to zero weight, give it something
      // just so numerics don't collapse. blown out whites are handled below.
      if(w < 1e-3f && in < saturation/3) w = 1e-3f;
      pixels[k] += w * in * cal;
      weight[k] += w;
    }

    t = g_list_delete_link(t, t);

    /* update backgroundjob ui plate */
    fraction+=1.0/total;
    dt_control_backgroundjobs_progress(darktable.control, jid, fraction);

    dt_mipmap_cache_read_release(darktable.mipmap_cache, &buf);
  }
  // normalize by white level to make clipping at 1.0 work as expected (to be sure, scale down one more stop, thus the 0.5):
#ifdef _OPENMP
  #pragma omp parallel for schedule(static) default(none) shared(pixels, wd, ht, weight, whitelevel)
#endif
  for(int k=0; k<wd*ht; k++)
  {
    // in case w == 0, all pixels were overexposed (too dark would have been clamped to w >= eps above)
    if(weight[k] < 1e-3f)
      pixels[k] = 1.f; // mark as blown out.
    else // normalize:
      pixels[k] = fmaxf(0.0f, pixels[k]/(whitelevel*weight[k]));
  }

  // output hdr as digital negative with exif data.
  uint8_t exif[65535];
  char pathname[DT_MAX_PATH_LEN];
  dt_image_full_path(first_imgid, pathname, DT_MAX_PATH_LEN);
  const int exif_len = dt_exif_read_blob(exif, pathname, first_imgid, 0, 0, 0);
  char *c = pathname + strlen(pathname);
  while(*c != '.' && c > pathname) c--;
  g_strlcpy(c, "-hdr.dng", sizeof(pathname)-(c-pathname));
  dt_imageio_write_dng(pathname, pixels, wd, ht, exif, exif_len, filter, 1.0f);

  dt_control_backgroundjobs_progress(darktable.control, jid, 1.0f);

  while(*c != '/' && c > pathname) c--;
  dt_control_log(_("wrote merged hdr `%s'"), c+1);

  // import new image
  gchar *directory = g_path_get_dirname((const gchar *)pathname);
  dt_film_t film;
  const int filmid = dt_film_new(&film, directory);
  dt_image_import(filmid, pathname, TRUE);
  g_free (directory);

  free(pixels);
  free(weight);
error:
  dt_control_backgroundjobs_destroy(darktable.control, jid);
  dt_control_queue_redraw_center();
  return 0;
}

int32_t dt_control_duplicate_images_job_run(dt_job_t *job)
{
  long int imgid = -1;
  long int newimgid = -1;
  dt_control_image_enumerator_t *t1 = (dt_control_image_enumerator_t *)job->param;
  GList *t = t1->index;
  int total = g_list_length(t);
  char message[512]= {0};
  double fraction=0;
  snprintf(message, 512, ngettext ("duplicating %d image", "duplicating %d images", total), total );
  const guint *jid = dt_control_backgroundjobs_create(darktable.control, 0, message);
  while(t)
  {
    imgid = (long int)t->data;
    newimgid = dt_image_duplicate(imgid);
    if(newimgid != -1) dt_history_copy_and_paste_on_image(imgid, newimgid, FALSE,NULL);
    t = g_list_delete_link(t, t);
    fraction=1.0/total;
    dt_control_backgroundjobs_progress(darktable.control, jid, fraction);
  }
  dt_control_backgroundjobs_destroy(darktable.control, jid);
  dt_control_queue_redraw_center();
  return 0;
}

int32_t dt_control_flip_images_job_run(dt_job_t *job)
{
  long int imgid = -1;
  dt_control_image_enumerator_t *t1 = (dt_control_image_enumerator_t *)job->param;
  const int cw = t1->flag;
  GList *t = t1->index;
  int total = g_list_length(t);
  double fraction=0;
  char message[512]= {0};
  snprintf(message, 512, ngettext ("flipping %d image", "flipping %d images", total), total );
  const guint *jid = dt_control_backgroundjobs_create(darktable.control, 0, message);
  while(t)
  {
    imgid = (long int)t->data;
    dt_image_flip(imgid, cw);
    t = g_list_delete_link(t, t);
    fraction=1.0/total;
    dt_control_backgroundjobs_progress(darktable.control, jid, fraction);
  }
  dt_control_backgroundjobs_destroy(darktable.control, jid);
  dt_control_queue_redraw_center();
  return 0;
}

int32_t dt_control_remove_images_job_run(dt_job_t *job)
{
  long int imgid = -1;
  dt_control_image_enumerator_t *t1 = (dt_control_image_enumerator_t *)job->param;
  GList *t = t1->index;
  int total = g_list_length(t);
  char message[512]= {0};
  double fraction=0;
  snprintf(message, 512, ngettext ("removing %d image", "removing %d images", total), total );
  const guint *jid = dt_control_backgroundjobs_create(darktable.control, 0, message);

  char query[1024];
  sprintf(query, "update images set flags = (flags | %d) where id in (select imgid from selected_images)",DT_IMAGE_REMOVE);
  DT_DEBUG_SQLITE3_EXEC(dt_database_get(darktable.db), query, NULL, NULL, NULL);

  dt_collection_update(darktable.collection);

  // We need a list of files to regenerate .xmp files if there are duplicates
  GList *list = NULL;
  sqlite3_stmt *stmt = NULL;

  DT_DEBUG_SQLITE3_PREPARE_V2(dt_database_get(darktable.db), "select distinct folder || '/' || filename from images, film_rolls where images.film_id = film_rolls.id and images.id in (select imgid from selected_images)", -1, &stmt, NULL);
  while(sqlite3_step(stmt) == SQLITE_ROW)
  {
    list = g_list_append(list, g_strdup((const gchar *)sqlite3_column_text(stmt, 0)));
  }
  sqlite3_finalize(stmt);

  while(t)
  {
    imgid = (long int)t->data;
    dt_image_remove(imgid);
    t = g_list_delete_link(t, t);
    fraction=1.0/total;
    dt_control_backgroundjobs_progress(darktable.control, jid, fraction);
  }

  char *imgname;
  while(list)
  {
    imgname = (char *)list->data;
    dt_image_synch_all_xmp(imgname);
    list = g_list_delete_link(list, list);
  }
  dt_control_backgroundjobs_destroy(darktable.control, jid);
  dt_film_remove_empty();
  dt_control_queue_redraw_center();
  return 0;
}


int32_t dt_control_delete_images_job_run(dt_job_t *job)
{
  long int imgid = -1;
  dt_control_image_enumerator_t *t1 = (dt_control_image_enumerator_t *)job->param;
  GList *t = t1->index;
  int total = g_list_length(t);
  char message[512]= {0};
  double fraction=0;
  snprintf(message, 512, ngettext ("deleting %d image", "deleting %d images", total), total );
  const guint *jid = dt_control_backgroundjobs_create(darktable.control, 0, message);

  sqlite3_stmt *stmt;

  char query[1024];
  sprintf(query, "update images set flags = (flags | %d) where id in (select imgid from selected_images)",DT_IMAGE_REMOVE);
  DT_DEBUG_SQLITE3_EXEC(dt_database_get(darktable.db), query, NULL, NULL, NULL);

  dt_collection_update(darktable.collection);

  // We need a list of files to regenerate .xmp files if there are duplicates
  GList *list = NULL;

  DT_DEBUG_SQLITE3_PREPARE_V2(dt_database_get(darktable.db), "select distinct folder || '/' || filename from images, film_rolls where images.film_id = film_rolls.id and images.id in (select imgid from selected_images)", -1, &stmt, NULL);

  if(sqlite3_step(stmt) == SQLITE_ROW)
  {
    list = g_list_append(list, g_strdup((const gchar *)sqlite3_column_text(stmt, 0)));
  }
  sqlite3_finalize(stmt);

  DT_DEBUG_SQLITE3_PREPARE_V2(dt_database_get(darktable.db), "select count(id) from images where filename in (select filename from images where id = ?1) and film_id in (select film_id from images where id = ?1)", -1, &stmt, NULL);
  while(t)
  {
    imgid = (long int)t->data;
    char filename[DT_MAX_PATH_LEN];
    dt_image_full_path(imgid, filename, DT_MAX_PATH_LEN);

    int duplicates = 0;
    DT_DEBUG_SQLITE3_BIND_INT(stmt, 1, imgid);
    if(sqlite3_step(stmt) == SQLITE_ROW)
      duplicates = sqlite3_column_int(stmt, 0);
    sqlite3_reset(stmt);
    sqlite3_clear_bindings(stmt);

    // remove from disk:
    if(duplicates == 1) // don't remove the actual data if there are (other) duplicates using it
      (void)g_unlink(filename);
    dt_image_path_append_version(imgid, filename, DT_MAX_PATH_LEN);
    char *c = filename + strlen(filename);
    sprintf(c, ".xmp");
    (void)g_unlink(filename);

    dt_image_remove(imgid);

    t = g_list_delete_link(t, t);
    fraction=1.0/total;
    dt_control_backgroundjobs_progress(darktable.control, jid, fraction);
  }
  sqlite3_finalize(stmt);

  char *imgname;
  while(list)
  {
    imgname = (char *)list->data;
    dt_image_synch_all_xmp(imgname);
    list = g_list_delete_link(list, list);
  }
  g_list_free(list);
  dt_control_backgroundjobs_destroy(darktable.control, jid);
  dt_film_remove_empty();
  dt_control_queue_redraw_center();
  return 0;
}

#if GLIB_CHECK_VERSION (2, 26, 0)
int32_t dt_control_gpx_apply_job_run(dt_job_t *job)
{
  dt_control_image_enumerator_t *t1 = (dt_control_image_enumerator_t *)job->param;
  GList *t = t1->index;
  struct dt_gpx_t *gpx = NULL;
  uint32_t cntr = 0;
  const dt_control_gpx_apply_t *d = t1->data;
  const gchar *filename = d->filename;
  const gchar *tz = d->tz;

  /* do we have any selected images */
  if (!t)
    goto bail_out;

  /* try parse the gpx data */
  gpx = dt_gpx_new(filename);
  if (!gpx)
  {
    dt_control_log(_("failed to parse gpx file"));
    goto bail_out;
  }

  GTimeZone *tz_camera = (tz == NULL)?g_time_zone_new_utc():g_time_zone_new(tz);
  if(!tz_camera)
    goto bail_out;
  GTimeZone *tz_utc = g_time_zone_new_utc();

  /* go thru each selected image and lookup location in gpx */
  do
  {
    GTimeVal timestamp;
    GDateTime *exif_time, *utc_time;
    gdouble lon,lat;
    uint32_t imgid = (long int)t->data;

    /* get image */
    const dt_image_t *cimg = dt_image_cache_read_get(darktable.image_cache, imgid);
    if (!cimg)
      continue;

    /* convert exif datetime
       TODO: exiv2 dates should be iso8601 and we are probably doing some ugly
       convertion before inserting into database.
     */
    gint year;
    gint month;
    gint day;
    gint hour;
    gint minute;
    gint  seconds;

    if (sscanf(cimg->exif_datetime_taken, "%d:%d:%d %d:%d:%d",
               (int*)&year, (int*)&month, (int*)&day,
               (int*)&hour,(int*)&minute,(int*)&seconds) != 6)
    {
      fprintf(stderr,"broken exif time in db, '%s'\n", cimg->exif_datetime_taken);
      dt_image_cache_read_release(darktable.image_cache, cimg);
      continue;
    }

    /* release the lock */
    dt_image_cache_read_release(darktable.image_cache, cimg);

    exif_time = g_date_time_new(tz_camera, year, month, day, hour, minute, seconds);
    if(!exif_time)
      continue;
    utc_time = g_date_time_to_timezone(exif_time, tz_utc);
    g_date_time_unref(exif_time);
    if(!utc_time)
      continue;
    gboolean res = g_date_time_to_timeval(utc_time, &timestamp);
    g_date_time_unref(utc_time);
    if(!res)
      continue;

    /* only update image location if time is within gpx tack range */
    if(dt_gpx_get_location(gpx, &timestamp, &lon, &lat))
    {
      dt_image_set_location(imgid, lon, lat);
      cntr++;
    }

  }
  while((t = g_list_next(t)) != NULL);

  dt_control_log(_("applied matched gpx location onto %d image(s)"), cntr);

  g_time_zone_unref(tz_camera);
  g_time_zone_unref(tz_utc);
  dt_gpx_destroy(gpx);
  g_free(d->filename);
  g_free(d->tz);
  g_free(t1->data);
  return 0;

bail_out:
  if (gpx)
    dt_gpx_destroy(gpx);

  g_free(d->filename);
  g_free(d->tz);
  g_free(t1->data);
  return 1;
}
#endif

/* enumerator of images from filmroll */
void dt_control_image_enumerator_job_film_init(dt_control_image_enumerator_t *t, int32_t filmid)
{
  sqlite3_stmt *stmt;
  /* get a list of images in filmroll */
  DT_DEBUG_SQLITE3_PREPARE_V2(dt_database_get(darktable.db),
                              "select * from images where film_id = ?1",
                              -1, &stmt, NULL);
  DT_DEBUG_SQLITE3_BIND_INT(stmt, 1, filmid);

  while (sqlite3_step(stmt) == SQLITE_ROW)
  {
    long int imgid = sqlite3_column_int(stmt, 0);
    t->index = g_list_append(t->index, (gpointer)imgid);
  }
  sqlite3_finalize(stmt);
}

/* enumerator of selected images */
void dt_control_image_enumerator_job_selected_init(dt_control_image_enumerator_t *t)
{
  /* get sorted list of selected images */
  t->index = dt_collection_get_selected(darktable.collection);
}

void dt_control_merge_hdr_job_init(dt_job_t *job)
{
  dt_control_job_init(job, "merge hdr image");
  job->execute = &dt_control_merge_hdr_job_run;
  dt_control_image_enumerator_t *t = (dt_control_image_enumerator_t *)job->param;
  dt_control_image_enumerator_job_selected_init(t);
}

void dt_control_indexer_job_init(dt_job_t *job)
{
  dt_control_job_init(job, "image indexer");
  job->execute = &dt_control_indexer_job_run;
}

void dt_control_match_similar_job_init(dt_job_t *job, uint32_t imgid,dt_similarity_t *data)
{
  dt_control_job_init(job, "match similar images");
  job->execute = &dt_control_match_similar_job_run;
  _control_match_similar_job_param_t *t = (_control_match_similar_job_param_t *)job->param;
  t->imgid = imgid;
  t->data = *data;
}

void dt_control_duplicate_images_job_init(dt_job_t *job)
{
  dt_control_job_init(job, "duplicate images");
  job->execute = &dt_control_duplicate_images_job_run;
  dt_control_image_enumerator_t *t = (dt_control_image_enumerator_t *)job->param;
  dt_control_image_enumerator_job_selected_init(t);
}

void dt_control_flip_images_job_init(dt_job_t *job, const int32_t cw)
{
  dt_control_job_init(job, "flip images");
  job->execute = &dt_control_flip_images_job_run;
  dt_control_image_enumerator_t *t = (dt_control_image_enumerator_t *)job->param;
  dt_control_image_enumerator_job_selected_init(t);
  t->flag = cw;
}

void dt_control_remove_images_job_init(dt_job_t *job)
{
  dt_control_job_init(job, "remove images");
  job->execute = &dt_control_remove_images_job_run;
  dt_control_image_enumerator_t *t = (dt_control_image_enumerator_t *)job->param;
  dt_control_image_enumerator_job_selected_init(t);
}

void dt_control_delete_images_job_init(dt_job_t *job)
{
  dt_control_job_init(job, "delete images");
  job->execute = &dt_control_delete_images_job_run;
  dt_control_image_enumerator_t *t = (dt_control_image_enumerator_t *)job->param;
  dt_control_image_enumerator_job_selected_init(t);
}

#if GLIB_CHECK_VERSION (2, 26, 0)
void dt_control_gpx_apply_job_init(dt_job_t *job, const gchar *filename, int32_t filmid, const gchar *tz)
{
  dt_control_job_init(job, "gpx apply");
  job->execute = &dt_control_gpx_apply_job_run;
  dt_control_image_enumerator_t *t = (dt_control_image_enumerator_t *)job->param;
  if (filmid != -1)
    dt_control_image_enumerator_job_film_init(t, filmid);
  else
    dt_control_image_enumerator_job_selected_init(t);

  dt_control_gpx_apply_t *data = (dt_control_gpx_apply_t*)malloc(sizeof(dt_control_gpx_apply_t));
  data->filename = g_strdup(filename);
  data->tz = g_strdup(tz);
  t->data = data;
}
#endif

void dt_control_merge_hdr()
{
  dt_job_t j;
  dt_control_merge_hdr_job_init(&j);
  dt_control_add_job(darktable.control, &j);
}

#if GLIB_CHECK_VERSION (2, 26, 0)
void dt_control_gpx_apply(const gchar *filename, int32_t filmid, const gchar *tz)
{
  dt_job_t j;
  dt_control_gpx_apply_job_init(&j, filename, filmid, tz);
  dt_control_add_job(darktable.control, &j);
}
#endif

void dt_control_match_similar(dt_similarity_t *data)
{
  dt_job_t j;
  GList *selected = dt_collection_get_selected(darktable.collection);
  if(selected)
  {
    dt_control_match_similar_job_init(&j, (long int)selected->data, data);
    dt_control_add_job(darktable.control, &j);
  }
  else
    dt_control_log(_("select an image as target for search of similar images"));
}

void dt_control_duplicate_images()
{
  dt_job_t j;
  dt_control_duplicate_images_job_init(&j);
  dt_control_add_job(darktable.control, &j);
}

void dt_control_flip_images(const int32_t cw)
{
  dt_job_t j;
  dt_control_flip_images_job_init(&j, cw);
  dt_control_add_job(darktable.control, &j);
}

void dt_control_remove_images()
{
  if(dt_conf_get_bool("ask_before_remove"))
  {
    GtkWidget *dialog;
    GtkWidget *win = dt_ui_main_window(darktable.gui->ui);

    int number = dt_collection_get_selected_count(darktable.collection);

    // Do not show the dialog if no image is selected:
    if(number == 0) return;

    dialog = gtk_message_dialog_new(GTK_WINDOW(win),
                                    GTK_DIALOG_DESTROY_WITH_PARENT,
                                    GTK_MESSAGE_QUESTION,
                                    GTK_BUTTONS_YES_NO,
                                    ngettext("do you really want to remove %d selected image from the collection?",
                                        "do you really want to remove %d selected images from the collection?", number), number);

    gtk_window_set_title(GTK_WINDOW(dialog), _("remove images?"));
    gint res = gtk_dialog_run(GTK_DIALOG(dialog));
    gtk_widget_destroy(dialog);
    if(res != GTK_RESPONSE_YES) return;
  }
  dt_job_t j;
  dt_control_remove_images_job_init(&j);
  dt_control_add_job(darktable.control, &j);
}

void dt_control_delete_images()
{
  if(dt_conf_get_bool("ask_before_delete"))
  {
    GtkWidget *dialog;
    GtkWidget *win = dt_ui_main_window(darktable.gui->ui);

    int number = dt_collection_get_selected_count(darktable.collection);

    // Do not show the dialog if no image is selected:
    if(number == 0) return;

    dialog = gtk_message_dialog_new(GTK_WINDOW(win),
                                    GTK_DIALOG_DESTROY_WITH_PARENT,
                                    GTK_MESSAGE_QUESTION,
                                    GTK_BUTTONS_YES_NO,
                                    ngettext("do you really want to physically delete %d selected image from disk?",
                                        "do you really want to physically delete %d selected images from disk?", number), number);

    gtk_window_set_title(GTK_WINDOW(dialog), _("delete images?"));
    gint res = gtk_dialog_run(GTK_DIALOG(dialog));
    gtk_widget_destroy(dialog);
    if(res != GTK_RESPONSE_YES) return;
  }
  dt_job_t j;
  dt_control_delete_images_job_init(&j);
  dt_control_add_job(darktable.control, &j);
}

static int32_t _generic_dt_control_fileop_images_job_run(dt_job_t *job,
    int32_t (*fileop_callback)(const int32_t, const int32_t),
    const char *desc, const char *desc_pl)
{
  dt_control_image_enumerator_t *t1 = (dt_control_image_enumerator_t *)job->param;
  GList *t = t1->index;
  int total = g_list_length(t);
  char message[512]= {0};
  double fraction = 0;
  gchar *newdir = (gchar *)job->user_data;

  /* create a cancellable bgjob ui template */
  g_snprintf(message, 512, ngettext(desc, desc_pl, total), total);
  const guint *jid = dt_control_backgroundjobs_create(darktable.control, 0, message);
  dt_control_backgroundjobs_set_cancellable(darktable.control, jid, job);

  // create new film roll for the destination directory
  dt_film_t new_film;
  const int32_t film_id = dt_film_new(&new_film, newdir);
  g_free(newdir);

  if (film_id <= 0)
  {
    dt_control_log(_("failed to create film roll for destination directory, aborting move.."));
    dt_control_backgroundjobs_destroy(darktable.control, jid);
    return -1;
  }

  while(t && dt_control_job_get_state(job) != DT_JOB_STATE_CANCELLED)
  {
    fileop_callback(GPOINTER_TO_INT(t->data), film_id);
    t = g_list_delete_link(t, t);
    fraction=1.0/total;
    dt_control_backgroundjobs_progress(darktable.control, jid, fraction);
  }

  dt_collection_update(darktable.collection);
  dt_control_backgroundjobs_destroy(darktable.control, jid);
  dt_film_remove_empty();
  dt_control_queue_redraw_center();
  return 0;
}

void dt_control_move_images()
{
  // Open file chooser dialog
  gchar *dir = NULL;
  GtkWidget *win = dt_ui_main_window(darktable.gui->ui);
  int number = dt_collection_get_selected_count(darktable.collection);

  // Do not show the dialog if no image is selected:
  if(number == 0) return;

  GtkWidget *filechooser = gtk_file_chooser_dialog_new (_("select directory"),
                           GTK_WINDOW (win),
                           GTK_FILE_CHOOSER_ACTION_SELECT_FOLDER,
                           GTK_STOCK_CANCEL, GTK_RESPONSE_CANCEL,
                           GTK_STOCK_OPEN, GTK_RESPONSE_ACCEPT,
                           (char *)NULL);

  gtk_file_chooser_set_select_multiple(GTK_FILE_CHOOSER(filechooser), FALSE);
  if (gtk_dialog_run (GTK_DIALOG (filechooser)) == GTK_RESPONSE_ACCEPT)
  {
    dir = gtk_file_chooser_get_filename (GTK_FILE_CHOOSER (filechooser));
  }
  gtk_widget_destroy (filechooser);

  if(!dir || !g_file_test(dir, G_FILE_TEST_IS_DIR))
    goto abort;

  if(dt_conf_get_bool("ask_before_move"))
  {
    GtkWidget *dialog = gtk_message_dialog_new(GTK_WINDOW(win),
                        GTK_DIALOG_DESTROY_WITH_PARENT,
                        GTK_MESSAGE_QUESTION,
                        GTK_BUTTONS_YES_NO,
                        ngettext("do you really want to physically move the %d selected image to %s?\n"
                                 "(all unselected duplicates will be moved along)",
                                 "do you really want to physically move %d selected images to %s?\n"
                                 "(all unselected duplicates will be moved along)", number), number, dir);
    gtk_window_set_title(GTK_WINDOW(dialog), ngettext("move image?", "move images?", number));

    gint res = gtk_dialog_run(GTK_DIALOG(dialog));
    gtk_widget_destroy(dialog);

    if(res != GTK_RESPONSE_YES)
      goto abort;
  }

  dt_job_t j;
  dt_control_move_images_job_init(&j);
  j.user_data = dir;
  dt_control_add_job(darktable.control, &j);
  return;

abort:
  g_free(dir);
  return;
}

void dt_control_copy_images()
{
  // Open file chooser dialog
  gchar *dir = NULL;
  GtkWidget *win = dt_ui_main_window(darktable.gui->ui);
  int number = dt_collection_get_selected_count(darktable.collection);

  // Do not show the dialog if no image is selected:
  if(number == 0) return;

  GtkWidget *filechooser = gtk_file_chooser_dialog_new (_("select directory"),
                           GTK_WINDOW (win),
                           GTK_FILE_CHOOSER_ACTION_SELECT_FOLDER,
                           GTK_STOCK_CANCEL, GTK_RESPONSE_CANCEL,
                           GTK_STOCK_OPEN, GTK_RESPONSE_ACCEPT,
                           (char *)NULL);

  gtk_file_chooser_set_select_multiple(GTK_FILE_CHOOSER(filechooser), FALSE);
  if (gtk_dialog_run (GTK_DIALOG (filechooser)) == GTK_RESPONSE_ACCEPT)
  {
    dir = gtk_file_chooser_get_filename (GTK_FILE_CHOOSER (filechooser));
  }
  gtk_widget_destroy (filechooser);

  if(!dir || !g_file_test(dir, G_FILE_TEST_IS_DIR))
    goto abort;

  if(dt_conf_get_bool("ask_before_copy"))
  {
    GtkWidget *dialog = gtk_message_dialog_new(GTK_WINDOW(win),
                        GTK_DIALOG_DESTROY_WITH_PARENT,
                        GTK_MESSAGE_QUESTION,
                        GTK_BUTTONS_YES_NO,
                        ngettext("do you really want to physically copy the %d selected image to %s?",
                                 "do you really want to physically copy %d selected images to %s?", number),
                        number, dir);
    gtk_window_set_title(GTK_WINDOW(dialog), ngettext("copy image?", "copy images?", number));

    gint res = gtk_dialog_run(GTK_DIALOG(dialog));
    gtk_widget_destroy(dialog);

    if(res != GTK_RESPONSE_YES)
      goto abort;
  }

  dt_job_t j;
  dt_control_copy_images_job_init(&j);
  j.user_data = dir;
  dt_control_add_job(darktable.control, &j);
  return;

abort:
  g_free(dir);
  return;
}

void dt_control_move_images_job_init(dt_job_t *job)
{
  dt_control_job_init(job, "move images");
  job->execute = &dt_control_move_images_job_run;
  dt_control_image_enumerator_t *t = (dt_control_image_enumerator_t *)job->param;
  dt_control_image_enumerator_job_selected_init(t);
}

void dt_control_copy_images_job_init(dt_job_t *job)
{
  dt_control_job_init(job, "copy images");
  job->execute = &dt_control_copy_images_job_run;
  dt_control_image_enumerator_t *t = (dt_control_image_enumerator_t *)job->param;
  dt_control_image_enumerator_job_selected_init(t);
}

int32_t dt_control_move_images_job_run(dt_job_t *job)
{
  return _generic_dt_control_fileop_images_job_run(job, &dt_image_move,
         "moving %d image", "moving %d images");
}

int32_t dt_control_copy_images_job_run(dt_job_t *job)
{
  return _generic_dt_control_fileop_images_job_run(job, &dt_image_copy,
         "copying %d image", "copying %d images");
}

static int32_t dt_control_export_job_run(dt_job_t *job)
{
  long int imgid = -1;
  dt_control_image_enumerator_t *t1 = (dt_control_image_enumerator_t *)job->param;
  dt_control_export_t *settings = (dt_control_export_t*)t1->data;
  GList *t = t1->index;
  const int total = g_list_length(t);
  int size = 0;
  dt_imageio_module_format_t  *mformat  = dt_imageio_get_format_by_index(settings->format_index);
  g_assert(mformat);
  dt_imageio_module_storage_t *mstorage = dt_imageio_get_storage_by_index(settings->storage_index);
  g_assert(mstorage);

  // Get max dimensions...
  uint32_t w,h,fw,fh,sw,sh;
  fw=fh=sw=sh=0;
  mstorage->dimension(mstorage, &sw,&sh);
  mformat->dimension(mformat, &fw,&fh);

  if( sw==0 || fw==0) w=sw>fw?sw:fw;
  else w=sw<fw?sw:fw;

  if( sh==0 || fh==0) h=sh>fh?sh:fh;
  else h=sh<fh?sh:fh;

  // get shared storage param struct (global sequence counter, one picasa connection etc)
  dt_imageio_module_data_t *sdata = mstorage->get_params(mstorage, &size);
  if(sdata == NULL)
  {
    dt_control_log(_("failed to get parameters from storage module, aborting export.."));
    g_free(t1->data);
    return 1;
  }
  dt_control_log(ngettext ("exporting %d image..", "exporting %d images..", total), total);
  char message[512]= {0};
  snprintf(message, 512, ngettext ("exporting %d image to %s", "exporting %d images to %s", total), total, mstorage->name() );

  /* create a cancellable bgjob ui template */
  const guint *jid = dt_control_backgroundjobs_create(darktable.control, 0, message );
  dt_control_backgroundjobs_set_cancellable(darktable.control, jid, job);
  const dt_control_t *control = darktable.control;

  double fraction=0;
#ifdef _OPENMP
  // limit this to num threads = num full buffers - 1 (keep one for darkroom mode)
  // use min of user request and mipmap cache entries
  const int full_entries = dt_conf_get_int ("parallel_export");
  // GCC won't accept that this variable is used in a macro, considers
  // it set but not used, which makes for instance Fedora break.
  const __attribute__((__unused__)) int num_threads = MAX(1, MIN(full_entries, 8));
#if !defined(__SUNOS__) && !defined(__NetBSD__)
  #pragma omp parallel default(none) private(imgid, size) shared(control, fraction, w, h, stderr, mformat, mstorage, t, sdata, job, jid, darktable, settings) num_threads(num_threads) if(num_threads > 1)
#else
  #pragma omp parallel private(imgid, size) shared(control, fraction, w, h, mformat, mstorage, t, sdata, job, jid, darktable, settings) num_threads(num_threads) if(num_threads > 1)
#endif
  {
#endif
    // get a thread-safe fdata struct (one jpeg struct per thread etc):
    dt_imageio_module_data_t *fdata = mformat->get_params(mformat, &size);
    fdata->max_width = settings->max_width;
    fdata->max_height = settings->max_height;
    fdata->max_width = (w!=0 && fdata->max_width >w)?w:fdata->max_width;
    fdata->max_height = (h!=0 && fdata->max_height >h)?h:fdata->max_height;
    strcpy(fdata->style,settings->style);
    int num = 0;
    // Invariant: the tagid for 'darktable|changed' will not change while this function runs. Is this a sensible assumption?
    guint tagid = 0,
          etagid = 0;
    dt_tag_new("darktable|changed",&tagid);
    dt_tag_new("darktable|exported",&etagid);

    while(t && dt_control_job_get_state(job) != DT_JOB_STATE_CANCELLED)
    {
#ifdef _OPENMP
      #pragma omp critical
#endif
      {
        if(!t)
          imgid = 0;
        else
        {
          imgid = (long int)t->data;
          t = g_list_delete_link(t, t);
          num = total - g_list_length(t);
        }
      }
      // remove 'changed' tag from image
      dt_tag_detach(tagid, imgid);
      // make sure the 'exported' tag is set on the image
      dt_tag_attach(etagid, imgid);
      // check if image still exists:
      char imgfilename[DT_MAX_PATH_LEN];
      const dt_image_t *image = dt_image_cache_read_get(darktable.image_cache, (int32_t)imgid);
      if(image)
      {
        dt_image_full_path(image->id, imgfilename, DT_MAX_PATH_LEN);
        if(!g_file_test(imgfilename, G_FILE_TEST_IS_REGULAR))
        {
          dt_control_log(_("image `%s' is currently unavailable"), image->filename);
          fprintf(stderr, _("image `%s' is currently unavailable"), imgfilename);
          // dt_image_remove(imgid);
          dt_image_cache_read_release(darktable.image_cache, image);
        }
        else
        {
          dt_image_cache_read_release(darktable.image_cache, image);
          mstorage->store(sdata, imgid, mformat, fdata, num, total, settings->high_quality);

        }
      }
#ifdef _OPENMP
      #pragma omp critical
#endif
      {
        fraction+=1.0/total;
        dt_control_backgroundjobs_progress(control, jid, fraction);
      }
    }
#ifdef _OPENMP
    #pragma omp barrier
    #pragma omp master
#endif
    {
      dt_control_backgroundjobs_destroy(control, jid);
      if(mstorage->finalize_store) mstorage->finalize_store(mstorage, sdata);
      mstorage->free_params(mstorage, sdata);
    }
    // all threads free their fdata
    mformat->free_params (mformat, fdata);
#ifdef _OPENMP
  }
#endif
  g_free(t1->data);
  return 0;
}

<<<<<<< HEAD

void dt_control_export(GList *imgid_list,int max_width, int max_height, int format_index, int storage_index, gboolean high_quality)
=======
void dt_control_export_job_init(dt_job_t *job, int max_width, int max_height, int format_index, int storage_index, gboolean high_quality, char *style)
>>>>>>> ece87ba2
{
  dt_job_t job;
  dt_control_job_init(&job, "export");
  job.execute = &dt_control_export_job_run;
  dt_control_image_enumerator_t *t = (dt_control_image_enumerator_t *)job.param;
  t->index = imgid_list;
  dt_control_export_t *data = (dt_control_export_t*)malloc(sizeof(dt_control_export_t));
  data->max_width = max_width;
  data->max_height = max_height;
  data->format_index = format_index;
  data->storage_index = storage_index;
  data->high_quality = high_quality;
  strncpy(data->style,style,128);
  t->data = data;
<<<<<<< HEAD
  dt_control_signal_raise(darktable.signals,DT_SIGNAL_IMAGE_EXPORT_MULTIPLE,&t->index);
  dt_control_add_job(darktable.control, &job);
=======
}

void dt_control_export(int max_width, int max_height, int format_index, int storage_index, gboolean high_quality, char *style)
{
  dt_job_t j;
  dt_control_export_job_init(&j, max_width, max_height, format_index, storage_index, high_quality, style);
  dt_control_add_job(darktable.control, &j);
>>>>>>> ece87ba2
}

void dt_control_start_indexer()
{
  dt_job_t j;
  dt_control_indexer_job_init(&j);
  dt_control_add_background_job(darktable.control, &j, 10);
}

#if GLIB_CHECK_VERSION (2, 26, 0)
int32_t dt_control_time_offset_job_run(dt_job_t *job)
{
  dt_control_image_enumerator_t *t1 = (dt_control_image_enumerator_t *)job->param;
  uint32_t cntr = 0;
  double fraction = 0.0;
  GList *t = t1->index;
  const long int offset = ((dt_control_time_offset_t*)t1->data)->offset;
  guint *jid = NULL;
  char message[512]= {0};

  /* do we have any selected images and is offset != 0 */
  if(!t || offset == 0)
  {
    g_free(t1->data);
    return 1;
  }

  int total = g_list_length(t);

  if(total > 1)
  {
    snprintf(message, 512, ngettext ("adding time offset to %d image", "adding time offset to %d images", total), total );
    jid = (guint *)dt_control_backgroundjobs_create(darktable.control, 0, message);
  }

  /* go thru each selected image and update datetime_taken */
  do
  {
    uint32_t imgid = (long int)t->data;

    dt_image_add_time_offset(imgid, offset);
    cntr++;

    if (jid)
    {
      fraction = MAX(fraction, (1.0*cntr)/total);
      dt_control_backgroundjobs_progress(darktable.control, jid, fraction);
    }
  }
  while ((t = g_list_next(t)) != NULL);

  dt_control_log(_("added time offset to %d image(s)"), cntr);

  if (jid)
    dt_control_backgroundjobs_destroy(darktable.control, jid);

  g_free(t1->data);
  return 0;
}

void dt_control_time_offset_job_init(dt_job_t *job, const long int offset, long int imgid)
{
  dt_control_job_init(job, "time offset");
  job->execute = &dt_control_time_offset_job_run;
  dt_control_image_enumerator_t *t = (dt_control_image_enumerator_t *)job->param;
  if (imgid != -1)
    t->index = g_list_append(t->index, (gpointer)imgid);
  else
    dt_control_image_enumerator_job_selected_init(t);

  dt_control_time_offset_t *data = (dt_control_time_offset_t*)malloc(sizeof(dt_control_time_offset_t));
  data->offset = offset;
  t->data = data;
}

void dt_control_time_offset(const long int offset, long int imgid)
{
  dt_job_t j;
  dt_control_time_offset_job_init(&j, offset, imgid);
  dt_control_add_job(darktable.control, &j);
}
#endif

// modelines: These editor modelines have been set for all relevant files by tools/update_modelines.sh
// vim: shiftwidth=2 expandtab tabstop=2 cindent
// kate: tab-indents: off; indent-width 2; replace-tabs on; indent-mode cstyle; remove-trailing-space on;<|MERGE_RESOLUTION|>--- conflicted
+++ resolved
@@ -1335,12 +1335,8 @@
   return 0;
 }
 
-<<<<<<< HEAD
-
-void dt_control_export(GList *imgid_list,int max_width, int max_height, int format_index, int storage_index, gboolean high_quality)
-=======
-void dt_control_export_job_init(dt_job_t *job, int max_width, int max_height, int format_index, int storage_index, gboolean high_quality, char *style)
->>>>>>> ece87ba2
+
+void dt_control_export(GList *imgid_list,int max_width, int max_height, int format_index, int storage_index, gboolean high_quality, char *style)
 {
   dt_job_t job;
   dt_control_job_init(&job, "export");
@@ -1355,18 +1351,8 @@
   data->high_quality = high_quality;
   strncpy(data->style,style,128);
   t->data = data;
-<<<<<<< HEAD
   dt_control_signal_raise(darktable.signals,DT_SIGNAL_IMAGE_EXPORT_MULTIPLE,&t->index);
   dt_control_add_job(darktable.control, &job);
-=======
-}
-
-void dt_control_export(int max_width, int max_height, int format_index, int storage_index, gboolean high_quality, char *style)
-{
-  dt_job_t j;
-  dt_control_export_job_init(&j, max_width, max_height, format_index, storage_index, high_quality, style);
-  dt_control_add_job(darktable.control, &j);
->>>>>>> ece87ba2
 }
 
 void dt_control_start_indexer()
