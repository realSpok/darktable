--- conflicted
+++ resolved
@@ -664,14 +664,7 @@
   set(CMAKE_CXX_INCLUDE_WHAT_YOU_USE ${DT_CMAKE_INCLUDE_WHAT_YOU_USE})
 endif()
 
-<<<<<<< HEAD
-#
-# set development flags for our code
-#
-if(NOT SOURCE_PACKAGE AND NOT APPLE AND NOT WIN32)
-=======
 if(NOT SOURCE_PACKAGE AND NOT APPLE)
->>>>>>> 5e9f5e34
   # apple build fails on deprecated warnings..
   set(CMAKE_C_FLAGS "${CMAKE_C_FLAGS} -Werror -Werror=type-limits -Werror=format-security")
   set(CMAKE_CXX_FLAGS "${CMAKE_CXX_FLAGS} -Werror -Werror=type-limits -Werror=format-security")
