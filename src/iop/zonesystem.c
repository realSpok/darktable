/*
    This file is part of darktable,
    copyright (c) 2010 Henrik Andersson.

    darktable is free software: you can redistribute it and/or modify
    it under the terms of the GNU General Public License as published by
    the Free Software Foundation, either version 3 of the License, or
    (at your option) any later version.

    darktable is distributed in the hope that it will be useful,
    but WITHOUT ANY WARRANTY; without even the implied warranty of
    MERCHANTABILITY or FITNESS FOR A PARTICULAR PURPOSE.  See the
    GNU General Public License for more details.

    You should have received a copy of the GNU General Public License
    along with darktable.  If not, see <http://www.gnu.org/licenses/>.
*/
#ifdef HAVE_CONFIG_H
  #include "config.h"
#endif
#include <stdlib.h>
#include <math.h>
#include <assert.h>
#include <string.h>
#ifdef HAVE_GEGL
  #include <gegl.h>
#endif
#include "develop/develop.h"
#include "develop/imageop.h"
#include "control/control.h"
#include "control/conf.h"
#include "dtgtk/togglebutton.h"
#include "dtgtk/slider.h"
#include "dtgtk/gradientslider.h"
#include "gui/gtk.h"
#include "gui/presets.h"


#define CLIP(x) ((x<0)?0.0:(x>1.0)?1.0:x)
DT_MODULE(1)
#define MAX_ZONE_SYSTEM_SIZE	24

/** gui params. */
typedef struct dt_iop_zonesystem_params_t
{
  int size;
  float zone[MAX_ZONE_SYSTEM_SIZE+1];
}
dt_iop_zonesystem_params_t;

/** and pixelpipe data is just the same */
typedef struct dt_iop_zonesystem_params_t dt_iop_zonesystem_data_t;

/*
void init_presets (dt_iop_module_t *self)
{
  sqlite3_exec(darktable.db, "begin", NULL, NULL, NULL);

  dt_gui_presets_add_generic(_("Fill-light 0.25EV with 4 zones"), self->op, &(dt_iop_zonesystem_params_t){0.25,0.25,4.0} , sizeof(dt_iop_zonesystem_params_t), 1);
  dt_gui_presets_add_generic(_("Fill-shadow -0.25EV with 4 zones"), self->op, &(dt_iop_zonesystem_params_t){-0.25,0.25,4.0} , sizeof(dt_iop_zonesystem_params_t), 1);

  sqlite3_exec(darktable.db, "commit", NULL, NULL, NULL);
}
*/

typedef struct dt_iop_zonesystem_gui_data_t
{
  guchar *preview_buffer;
  int  preview_width,preview_height;
  GtkWidget *preview;
  GtkWidget   *zones;   
  float press_x, press_y, mouse_x, mouse_y;
  gboolean hilite_zone;
  gboolean is_dragging;
  int current_zone;
  int zone_under_mouse;
  pthread_mutex_t lock;
}
dt_iop_zonesystem_gui_data_t;


const char *name()
{
  return _("zone system");
}

int flags()
{
  return IOP_FLAGS_INCLUDE_IN_STYLES;
}

int 
groups () 
{
  return IOP_GROUP_CORRECT;
}

/* get the zone index of pixel lightness from zonemap */
static inline int 
_iop_zonesystem_zone_index_from_lightness (float lightness,float *zonemap,int size)
{
  for (int k=0;k<size;k++)
    if (zonemap[k]<=lightness && zonemap[k+1]>=lightness)
      return k;
  return 0;
}

/* calculate a zonemap with scale values for each zone based on controlpoints from param */
static inline void
_iop_zonesystem_calculate_zonemap (struct dt_iop_zonesystem_params_t *p, float *zonemap)
{
  int steps=0;
  int pk=0;
  
  for (int k=0;k<p->size;k++)
  {
    if((k>0 && k<p->size-1) && p->zone[k] == -1)
      steps++;
    else 
    {
      /* set 0 and 1.0 for first and last element in zonesystem size, or the actually parameter value */
      zonemap[k] = k==0?0.0:k==(p->size-1)?1.0:p->zone[k];
      
      /* for each step from pk to k, calculate values 
          for now this is linear distributed
      */
      for (int l=1;l<=steps;l++)
       zonemap[pk+l] = zonemap[pk]+(((zonemap[k]-zonemap[pk])/(steps+1))*l);
      
      /* store k into pk and reset zone steps for next range*/
      pk = k;
      steps = 0;
    }
  }
}

#define GAUSS(a,b,c,x) (a*pow(2.718281828,(-pow((x-b),2)/(pow(c,2)))))
void process (struct dt_iop_module_t *self, dt_dev_pixelpipe_iop_t *piece, void *ivoid, void *ovoid, const dt_iop_roi_t *roi_in, const dt_iop_roi_t *roi_out)
{
  float *in  = (float *)ivoid;
  float *out = (float *)ovoid;
  dt_iop_zonesystem_gui_data_t *g = NULL;
  dt_iop_zonesystem_data_t *data = (dt_iop_zonesystem_data_t*)piece->data;
  
  guchar *buffer = NULL;
  if( self->dev->gui_attached && piece->pipe->type == DT_DEV_PIXELPIPE_PREVIEW )
  {
    g = (dt_iop_zonesystem_gui_data_t *)self->gui_data;
    pthread_mutex_lock(&g->lock);
    if(g->preview_buffer) 
      g_free (g->preview_buffer);
    
    buffer = g->preview_buffer = g_malloc (roi_in->width*roi_in->height);
    g->preview_width=roi_out->width;
    g->preview_height=roi_out->height;
  }
  
  /* calculate zonemap */
  const int size = data->size;
  float zonemap[MAX_ZONE_SYSTEM_SIZE]={-1};
  _iop_zonesystem_calculate_zonemap (data, zonemap);
  const int ch = piece->colors;
  
  /* if gui and have buffer lets gaussblur and fill buffer with zone indexes */
  if( self->dev->gui_attached && g && buffer)
  {
    /* setup gaussian kernel */
    const int radius = 8;
    const int rad = MIN(radius, ceilf(radius * roi_in->scale / piece->iscale));
    float mat[2*(radius+1)*2*(radius+1)];
    const int wd = 2*rad+1;
    float *m = mat + rad*wd + rad;
    const float sigma2 = (2.5*2.5)*(radius*roi_in->scale/piece->iscale)*(radius*roi_in->scale/piece->iscale);
    float weight = 0.0f;
    
    for(int l=-rad;l<=rad;l++) for(int k=-rad;k<=rad;k++)
      weight += m[l*wd + k] = expf(- (l*l + k*k)/(2.f*sigma2));
    for(int l=-rad;l<=rad;l++) for(int k=-rad;k<=rad;k++)
      m[l*wd + k] /= weight;

    /* gauss blur the L channel */
#ifdef _OPENMP
  #pragma omp parallel for default(none) private(in, out) shared(m, ivoid, ovoid, roi_out, roi_in) schedule(static)
#endif
    for(int j=rad;j<roi_out->height-rad;j++)
    {
      in  = ((float *)ivoid) + ch*(j*roi_in->width  + rad);
      out = ((float *)ovoid) + ch*(j*roi_out->width + rad);
      for(int i=rad;i<roi_out->width-rad;i++)
      {
        for(int c=0;c<3;c++) out[c] = 0.0f;
        for(int l=-rad;l<=rad;l++) for(int k=-rad;k<=rad;k++)
          out[0] += m[l*wd+k]*in[ch*(l*roi_in->width+k)];
        out += ch; in += ch;
      }
    }
    
    /* create zonemap preview */
    in  = (float *)ivoid;
    out = (float *)ovoid;
#ifdef _OPENMP
  #pragma omp parallel for default(none) shared(roi_out, in, out,buffer,g,zonemap,stderr) schedule(static)
#endif
    for (int k=0;k<roi_out->width*roi_out->height;k++)
    {
      buffer[k] = _iop_zonesystem_zone_index_from_lightness (CLIP (out[ch*k]/100.0), zonemap, size);
    }
    
    pthread_mutex_unlock(&g->lock);
  }

  /* proces the image */
  in  = (float *)ivoid;
  out = (float *)ovoid;
#ifdef _OPENMP
  #pragma omp parallel for default(none) shared(roi_out, in, out, zonemap) schedule(static)
#endif
  for (int k=0;k<roi_out->width*roi_out->height;k++)
  {
    /* remap lightness into zonemap and apply lightness */
<<<<<<< HEAD
    const float lightness=in[ch*k]/100.0;
    const float rzw = (1.0/(size-1));                                                                                               // real zone width 
    const int rz = (lightness/rzw);                                                                                                    // real zone for lightness
    const float zw = (zonemap[rz+1]-zonemap[rz]);                                                              // mapped zone width
    const float zs = zw/rzw ;                                                                                                    // mapped zone scale
=======
    const float lightness=in[3*k]/100.0;
    const float rzw = (1.0/(size-1));                                       // real zone width 
    const int rz = CLAMP((lightness/rzw), 0, MAX_ZONE_SYSTEM_SIZE-1);       // real zone for lightness
    const float zw = (zonemap[rz+1]-zonemap[rz]);                           // mapped zone width
    const float zs = zw/rzw ;                                               // mapped zone scale
>>>>>>> a46de9f3
    const float sl = (lightness-(rzw*rz)-(rzw*0.5))*zs;
    
    float l = CLIP ( zonemap[rz]+(zw/2.0)+sl );      
    out[ch*k+0] = 100.0*l;
    out[ch*k+1] = in[ch*k+1];
    out[ch*k+2] = in[ch*k+2];
    
  }
  
  /* thread-safe redraw */
  if(  self->dev->gui_attached && g && buffer ) 
    dt_control_queue_draw(g->preview);
   
}


void commit_params (struct dt_iop_module_t *self, dt_iop_params_t *p1, dt_dev_pixelpipe_t *pipe, dt_dev_pixelpipe_iop_t *piece)
{
  dt_iop_zonesystem_params_t *p = (dt_iop_zonesystem_params_t *)p1;
#ifdef HAVE_GEGL
  fprintf(stderr, "[zonesystem] TODO: implement gegl version!\n");
  // pull in new params to gegl
#else
  dt_iop_zonesystem_data_t *d = (dt_iop_zonesystem_data_t *)piece->data;
  d->size = p->size;
  for(int i=0;i<=MAX_ZONE_SYSTEM_SIZE;i++)
    d->zone[i] = p->zone[i];
#endif
}

void init_pipe (struct dt_iop_module_t *self, dt_dev_pixelpipe_t *pipe, dt_dev_pixelpipe_iop_t *piece)
{
#ifdef HAVE_GEGL
  // create part of the gegl pipeline
  piece->data = NULL;
#else
  piece->data = malloc(sizeof(dt_iop_zonesystem_data_t));
  memset(piece->data,0,sizeof(dt_iop_zonesystem_data_t));
  self->commit_params(self, self->default_params, pipe, piece);
#endif
}

void cleanup_pipe (struct dt_iop_module_t *self, dt_dev_pixelpipe_t *pipe, dt_dev_pixelpipe_iop_t *piece)
{
#ifdef HAVE_GEGL
  // clean up everything again.
  (void)gegl_node_remove_child(pipe->gegl, piece->input);
  // no free necessary, no data is alloc'ed
#else
  free(piece->data);
#endif
}

void gui_update(struct dt_iop_module_t *self)
{
//  dt_iop_module_t *module = (dt_iop_module_t *)self;
  dt_iop_zonesystem_gui_data_t *g = (dt_iop_zonesystem_gui_data_t *)self->gui_data;
 // dt_iop_zonesystem_params_t *p = (dt_iop_zonesystem_params_t *)module->params;
  gtk_widget_queue_draw (GTK_WIDGET (g->zones));
}

void init(dt_iop_module_t *module)
{
  module->params = malloc(sizeof(dt_iop_zonesystem_params_t));
  module->default_params = malloc(sizeof(dt_iop_zonesystem_params_t));
  module->default_enabled = 0;
  module->priority = 680;
  module->params_size = sizeof(dt_iop_zonesystem_params_t);
  module->gui_data = NULL;
  dt_iop_zonesystem_params_t tmp = (dt_iop_zonesystem_params_t){10,{-1,-1,-1,-1,-1,-1,-1,-1,-1,-1,-1,-1,-1,-1,-1,-1,-1,-1,-1,-1,-1,-1,-1,-1,-1}};
  memcpy(module->params, &tmp, sizeof(dt_iop_zonesystem_params_t));
  memcpy(module->default_params, &tmp, sizeof(dt_iop_zonesystem_params_t));
}

void cleanup(dt_iop_module_t *module)
{
  free(module->gui_data);
  module->gui_data = NULL;
  free(module->params);
  module->params = NULL;
}

int button_released(struct dt_iop_module_t *self, double x, double y, int which, uint32_t state)
{
    self->request_color_pick=0;
    return 1;
}

static gboolean dt_iop_zonesystem_preview_expose(GtkWidget *widget, GdkEventExpose *event, dt_iop_module_t *self);

static gboolean dt_iop_zonesystem_bar_expose(GtkWidget *widget, GdkEventExpose *event, dt_iop_module_t *self);
static gboolean dt_iop_zonesystem_bar_motion_notify(GtkWidget *widget, GdkEventMotion *event, dt_iop_module_t *self);
static gboolean dt_iop_zonesystem_bar_leave_notify(GtkWidget *widget, GdkEventCrossing *event, dt_iop_module_t *self);
static gboolean dt_iop_zonesystem_bar_button_press(GtkWidget *widget, GdkEventButton *event, dt_iop_module_t *self);
static gboolean dt_iop_zonesystem_bar_button_release(GtkWidget *widget, GdkEventButton *event, dt_iop_module_t *self);
static gboolean dt_iop_zonesystem_bar_scrolled(GtkWidget *widget, GdkEventScroll *event, dt_iop_module_t *self);



void gui_init(struct dt_iop_module_t *self)
{
  self->gui_data = malloc(sizeof(dt_iop_zonesystem_gui_data_t));
  dt_iop_zonesystem_gui_data_t *g = (dt_iop_zonesystem_gui_data_t *)self->gui_data;
  g->preview_buffer = NULL;
  g->is_dragging = FALSE;
  g->hilite_zone = FALSE;
  g->preview_width=g->preview_height=0;
  
  pthread_mutex_init(&g->lock, NULL);
  
  self->widget = gtk_vbox_new (FALSE,DT_GUI_IOP_MODULE_CONTROL_SPACING);

  /* create the zone preview widget */
  const int panel_width = MAX(-1, MIN(500, dt_conf_get_int("panel_width")));
  
  g->preview = gtk_drawing_area_new();
  g_signal_connect (G_OBJECT (g->preview), "expose-event", G_CALLBACK (dt_iop_zonesystem_preview_expose), self);
  gtk_widget_add_events (GTK_WIDGET (g->preview), GDK_POINTER_MOTION_MASK | GDK_POINTER_MOTION_HINT_MASK | GDK_BUTTON_PRESS_MASK | GDK_BUTTON_RELEASE_MASK | GDK_LEAVE_NOTIFY_MASK);
  gtk_widget_set_size_request(g->preview, panel_width * 0.8, panel_width * 0.8);
  
  /* create the zonesystem bar widget */
  g->zones = gtk_drawing_area_new();
  g_signal_connect (G_OBJECT (g->zones), "expose-event", G_CALLBACK (dt_iop_zonesystem_bar_expose), self);
  g_signal_connect (G_OBJECT (g->zones), "motion-notify-event", G_CALLBACK (dt_iop_zonesystem_bar_motion_notify), self);
  g_signal_connect (G_OBJECT (g->zones), "leave-notify-event", G_CALLBACK (dt_iop_zonesystem_bar_leave_notify), self);
  g_signal_connect (G_OBJECT (g->zones), "button-press-event", G_CALLBACK (dt_iop_zonesystem_bar_button_press), self);
  g_signal_connect (G_OBJECT (g->zones), "button-release-event", G_CALLBACK (dt_iop_zonesystem_bar_button_release), self);
  g_signal_connect (G_OBJECT (g->zones), "scroll-event", G_CALLBACK (dt_iop_zonesystem_bar_scrolled), self);
  gtk_widget_add_events (GTK_WIDGET (g->zones), GDK_POINTER_MOTION_MASK | GDK_POINTER_MOTION_HINT_MASK | GDK_BUTTON_PRESS_MASK | GDK_BUTTON_RELEASE_MASK | GDK_LEAVE_NOTIFY_MASK);
  gtk_widget_set_size_request(g->zones, -1, 40);
  
  GtkWidget *aspect = gtk_aspect_frame_new(NULL, .5f, .5f, 1.0f, FALSE);
  gtk_frame_set_shadow_type(GTK_FRAME(aspect), GTK_SHADOW_NONE);
  gtk_container_add(GTK_CONTAINER(aspect), g->preview);
  gtk_box_pack_start (GTK_BOX (self->widget),aspect,TRUE,TRUE,0);
  gtk_box_pack_start (GTK_BOX (self->widget),g->zones,TRUE,TRUE,0);
}

void gui_cleanup(struct dt_iop_module_t *self)
{
  dt_iop_zonesystem_gui_data_t *g = (dt_iop_zonesystem_gui_data_t *)self->gui_data;
  pthread_mutex_destroy(&g->lock);
  self->request_color_pick = 0;
  free(self->gui_data);
  self->gui_data = NULL;
}

#define DT_ZONESYSTEM_INSET 5
#define DT_ZONESYSTEM_BAR_SPLIT_WIDTH 0.0
#define DT_ZONESYSTEM_REFERENCE_SPLIT 0.30
static gboolean
dt_iop_zonesystem_bar_expose (GtkWidget *widget, GdkEventExpose *event, dt_iop_module_t *self)
{ 
  dt_iop_zonesystem_gui_data_t *g = (dt_iop_zonesystem_gui_data_t *)self->gui_data;
  dt_iop_zonesystem_params_t *p = (dt_iop_zonesystem_params_t *)self->params;
 
  const int inset = DT_ZONESYSTEM_INSET;
  int width = widget->allocation.width, height = widget->allocation.height;
  cairo_surface_t *cst = cairo_image_surface_create(CAIRO_FORMAT_ARGB32, width, height);
  cairo_t *cr = cairo_create(cst);
  
  /* clear background */
  cairo_set_source_rgb (cr, .15, .15, .15);
  cairo_paint(cr);
  

  /* translate and scale */
  width-=2*inset; height-=2*inset;
  cairo_save(cr);
  cairo_translate(cr, inset, inset);
  cairo_scale(cr,width,height);
  
  /* render the bars */
  float zonemap[MAX_ZONE_SYSTEM_SIZE]={0};
  _iop_zonesystem_calculate_zonemap (p, zonemap);
  float s=(1./(p->size-2));
  cairo_set_antialias (cr, CAIRO_ANTIALIAS_NONE);
  for(int i=0;i<p->size-1;i++)
  {
    /* draw the reference zone */
    float z=s*i;
    cairo_rectangle (cr,(1./(p->size-1))*i,0,(1./(p->size-1)),DT_ZONESYSTEM_REFERENCE_SPLIT-DT_ZONESYSTEM_BAR_SPLIT_WIDTH);
    cairo_set_source_rgb (cr, z, z, z);
    cairo_fill (cr);
    
    /* draw zone mappings */
    cairo_rectangle (cr,
                  zonemap[i],DT_ZONESYSTEM_REFERENCE_SPLIT+DT_ZONESYSTEM_BAR_SPLIT_WIDTH,
                  (zonemap[i+1]-zonemap[i]),1.0-DT_ZONESYSTEM_REFERENCE_SPLIT);
    cairo_set_source_rgb (cr, z, z, z);
    cairo_fill (cr);

  }
  cairo_set_antialias (cr, CAIRO_ANTIALIAS_DEFAULT);
  cairo_restore (cr);
  
  /* render zonebar control lines */
  cairo_set_antialias (cr, CAIRO_ANTIALIAS_NONE);
  cairo_set_line_width (cr, 1.);
  cairo_rectangle (cr,inset,inset,width,height);
  cairo_set_source_rgb (cr, .1,.1,.1);
  cairo_stroke (cr);
  cairo_set_antialias (cr, CAIRO_ANTIALIAS_DEFAULT);
  
  /* render control points handles */
  cairo_set_source_rgb (cr, 0.6, 0.6, 0.6);
  cairo_set_line_width (cr, 1.);
  const float arrw = 7.0f;
  for (int k=1;k<p->size-1;k++)
  {
    float nzw=zonemap[k+1]-zonemap[k];
    float pzw=zonemap[k]-zonemap[k-1];
    if (
        ( ((g->mouse_x/width) > (zonemap[k]-(pzw/2.0))) && 
          ((g->mouse_x/width) < (zonemap[k]+(nzw/2.0))) ) || 
        p->zone[k] != -1)
    {
      gboolean is_under_mouse = ((width*zonemap[k]) - arrw*.5f < g->mouse_x &&  (width*zonemap[k]) + arrw*.5f > g->mouse_x);
      
      cairo_move_to(cr, inset+(width*zonemap[k]), height+(2*inset)-1);
      cairo_rel_line_to(cr, -arrw*.5f, 0);
      cairo_rel_line_to(cr, arrw*.5f, -arrw);
      cairo_rel_line_to(cr, arrw*.5f, arrw);
      cairo_close_path(cr);
    
      if ( is_under_mouse )
        cairo_fill(cr);      
      else
        cairo_stroke(cr);
        
    }
  }
  
  
  /* push mem surface into widget */
  cairo_destroy (cr);
  cairo_t *cr_pixmap = gdk_cairo_create (gtk_widget_get_window (widget));
  cairo_set_source_surface (cr_pixmap, cst, 0, 0);
  cairo_paint (cr_pixmap);
  cairo_destroy (cr_pixmap);
  cairo_surface_destroy (cst);
  
  return TRUE;
}

static gboolean dt_iop_zonesystem_bar_button_press(GtkWidget *widget, GdkEventButton *event, dt_iop_module_t *self)
{
  dt_iop_zonesystem_params_t *p = (dt_iop_zonesystem_params_t *)self->params;
  dt_iop_zonesystem_gui_data_t *g = (dt_iop_zonesystem_gui_data_t *)self->gui_data;
  const int inset = DT_ZONESYSTEM_INSET;
  int width = widget->allocation.width - 2*inset;/*, height = widget->allocation.height - 2*inset;*/
  
  /* calculate zonemap */
  float zonemap[MAX_ZONE_SYSTEM_SIZE]={-1};
  _iop_zonesystem_calculate_zonemap(p,zonemap);

  /* translate mouse into zone index */
  int k = _iop_zonesystem_zone_index_from_lightness (g->mouse_x/width,zonemap,p->size);
  float zw = zonemap[k+1]-zonemap[k];
  if ((g->mouse_x/width)>zonemap[k]+(zw/2)) 
    k++;
  
  
  if (event->button == 1) 
  {
    if (p->zone[k]==-1) 
    {
      p->zone[k] = zonemap[k];
      dt_dev_add_history_item(darktable.develop, self);
    }
    g->is_dragging = TRUE;
    g->current_zone = k;
  } 
  else  if (event->button == 3) 
  {
    /* clear the controlpoint */
    p->zone[k] = -1;
    dt_dev_add_history_item(darktable.develop, self);
  }
  
  return TRUE;
}

static gboolean 
dt_iop_zonesystem_bar_button_release (GtkWidget *widget, GdkEventButton *event, dt_iop_module_t *self)
{
  dt_iop_zonesystem_gui_data_t *g = (dt_iop_zonesystem_gui_data_t *)self->gui_data;
  if (event->button == 1) 
  {
    g->is_dragging = FALSE;
  }
  return TRUE;
}

static gboolean 
dt_iop_zonesystem_bar_scrolled (GtkWidget *widget, GdkEventScroll *event, dt_iop_module_t *self)
{
  dt_iop_zonesystem_params_t *p = (dt_iop_zonesystem_params_t *)self->params;
  int cs = p->size;
  if(event->direction == GDK_SCROLL_UP)
    p->size+=2;
  else if(event->direction == GDK_SCROLL_DOWN)
    p->size-=2;
  
  /* sanity checks */
  p->size = p->size>MAX_ZONE_SYSTEM_SIZE?MAX_ZONE_SYSTEM_SIZE:p->size;
  p->size = p->size<4?4:p->size;

  p->zone[cs] = -1;
  dt_dev_add_history_item(darktable.develop, self);
  return TRUE;
}

static gboolean 
dt_iop_zonesystem_bar_leave_notify(GtkWidget *widget, GdkEventCrossing *event, dt_iop_module_t *self)
{
  dt_iop_zonesystem_gui_data_t *g = (dt_iop_zonesystem_gui_data_t *)self->gui_data;
  g->hilite_zone = FALSE;
  gtk_widget_queue_draw (g->preview);
  return TRUE;
}

static gboolean 
dt_iop_zonesystem_bar_motion_notify (GtkWidget *widget, GdkEventMotion *event, dt_iop_module_t *self)
{
  dt_iop_zonesystem_params_t *p = (dt_iop_zonesystem_params_t *)self->params;
  dt_iop_zonesystem_gui_data_t *g = (dt_iop_zonesystem_gui_data_t *)self->gui_data;
  const int inset = DT_ZONESYSTEM_INSET;
  int width = widget->allocation.width - 2*inset, height = widget->allocation.height - 2*inset;
  
  /* record mouse position within control */
  g->mouse_x = CLAMP(event->x - inset, 0, width);
  g->mouse_y = CLAMP(height - 1 - event->y + inset, 0, height);
  
  g->zone_under_mouse = (g->mouse_x/width) / (1.0/(p->size-1));
     
  if (g->is_dragging)
  {
      /* calculate zonemap */
    float zonemap[MAX_ZONE_SYSTEM_SIZE]={-1};
    _iop_zonesystem_calculate_zonemap (p,zonemap);
    
    if ( (g->mouse_x/width) > zonemap[g->current_zone-1] &&  (g->mouse_x/width) < zonemap[g->current_zone+1] )
    {
      p->zone[g->current_zone] = (g->mouse_x/width);
      dt_dev_add_history_item(darktable.develop, self);
    }
  } else
    g->hilite_zone = (g->mouse_y<(height/2.0))?TRUE:FALSE;
  
  gtk_widget_queue_draw (self->widget);
  gtk_widget_queue_draw (g->preview);
  return TRUE;
}


static gboolean 
dt_iop_zonesystem_preview_expose (GtkWidget *widget, GdkEventExpose *event, dt_iop_module_t *self)
{
  const int inset = 2;
  int width = widget->allocation.width, height = widget->allocation.height;

  dt_iop_zonesystem_gui_data_t *g = (dt_iop_zonesystem_gui_data_t *)self->gui_data;
  dt_iop_zonesystem_params_t *p = (dt_iop_zonesystem_params_t *)self->params;

  cairo_surface_t *cst = cairo_image_surface_create(CAIRO_FORMAT_ARGB32, width, height);
  cairo_t *cr = cairo_create(cst);

  /* clear background */
  GtkStateType state = gtk_widget_get_state(self->topwidget);
  GtkStyle *style = gtk_widget_get_style(self->topwidget);
  cairo_set_source_rgb (cr, style->bg[state].red/65535.0, style->bg[state].green/65535.0, style->bg[state].blue/65535.0);
  cairo_paint (cr);

  width -= 2*inset; height -= 2*inset;
  cairo_translate(cr, inset, inset);

  pthread_mutex_lock(&g->lock);
  if( g->preview_buffer )
  {
    /* calculate the zonemap */
    float zonemap[MAX_ZONE_SYSTEM_SIZE]={-1};
    _iop_zonesystem_calculate_zonemap (p,zonemap);
    
    /* let's generate a pixbuf from pixel zone buffer */
    guchar *image = g_malloc ((g->preview_width*g->preview_height)*4);
    for (int k=0;k<g->preview_width*g->preview_height;k++)
    {
      int zone = 255*CLIP (((1.0/(p->size-1))*g->preview_buffer[k]));
      image[4*k+2] = (g->hilite_zone && g->preview_buffer[k]==g->zone_under_mouse)?255:zone;
      image[4*k+1] = (g->hilite_zone && g->preview_buffer[k]==g->zone_under_mouse)?255:zone;
      image[4*k+0] = (g->hilite_zone && g->preview_buffer[k]==g->zone_under_mouse)?0:zone;
    }
    pthread_mutex_unlock(&g->lock);

    const int wd = g->preview_width, ht = g->preview_height;
    const float scale = fminf(width/(float)wd, height/(float)ht);
    const int stride = cairo_format_stride_for_width (CAIRO_FORMAT_RGB24, wd);
    cairo_surface_t *surface = cairo_image_surface_create_for_data (image, CAIRO_FORMAT_RGB24, wd, ht, stride); 
    cairo_translate(cr, width/2.0, height/2.0f);
    cairo_scale(cr, scale, scale);
    cairo_translate(cr, -.5f*wd, -.5f*ht);
    
    cairo_rectangle(cr, 1, 1, wd-2, ht-2);
    cairo_set_source_surface (cr, surface, 0, 0);
    cairo_pattern_set_filter(cairo_get_source(cr), CAIRO_FILTER_GOOD);
    cairo_fill_preserve(cr);
    cairo_surface_destroy (surface);

    cairo_set_line_width(cr, 1.0);
    cairo_set_source_rgb(cr, .1, .1, .1);
    cairo_stroke(cr);

    g_free(image);
  }
  else 
    pthread_mutex_unlock(&g->lock);

  cairo_destroy(cr);
  cairo_t *cr_pixmap = gdk_cairo_create(gtk_widget_get_window(widget));
  cairo_set_source_surface (cr_pixmap, cst, 0, 0);
  cairo_paint(cr_pixmap);
  cairo_destroy(cr_pixmap);
  cairo_surface_destroy(cst);
  
  return TRUE;
}<|MERGE_RESOLUTION|>--- conflicted
+++ resolved
@@ -218,19 +218,11 @@
   for (int k=0;k<roi_out->width*roi_out->height;k++)
   {
     /* remap lightness into zonemap and apply lightness */
-<<<<<<< HEAD
     const float lightness=in[ch*k]/100.0;
-    const float rzw = (1.0/(size-1));                                                                                               // real zone width 
-    const int rz = (lightness/rzw);                                                                                                    // real zone for lightness
-    const float zw = (zonemap[rz+1]-zonemap[rz]);                                                              // mapped zone width
-    const float zs = zw/rzw ;                                                                                                    // mapped zone scale
-=======
-    const float lightness=in[3*k]/100.0;
     const float rzw = (1.0/(size-1));                                       // real zone width 
     const int rz = CLAMP((lightness/rzw), 0, MAX_ZONE_SYSTEM_SIZE-1);       // real zone for lightness
     const float zw = (zonemap[rz+1]-zonemap[rz]);                           // mapped zone width
     const float zs = zw/rzw ;                                               // mapped zone scale
->>>>>>> a46de9f3
     const float sl = (lightness-(rzw*rz)-(rzw*0.5))*zs;
     
     float l = CLIP ( zonemap[rz]+(zw/2.0)+sl );      
